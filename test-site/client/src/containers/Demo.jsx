import React, { useState, useRef } from 'react'; // Remove useRef to remove default
import QueryInput from '../components/QueryInput';
import DemoInput from './DemoInput';
// import ButtonRunQuery from '../components/ButtonRunQuery';
// import ButtonClearCache from '../components/ButtonClearCache';
import DemoButton from '../components/DemoButton';
import QueryResults from '../components/QueryResults';
import Metrics from '../components/Metrics';
import Graph from '../components/Graph';
import Quell from '../../../../quell-client/Quellify';
import {
  ResultsParser,
  CreateQueryStr,
} from '../helper-functions/HelperFunctions.js';
import Header from '../images/headers/QUELL-headers-demo w lines.svg';

const Demo = () => {
  const [queryInput, setQueryInput] = useState(""); // COMMENT OUT TO REVERT!!!!
  const [queryResponse, setQueryResponse] = useState({});
  const [fetchTime, setFetchTime] = useState('0.00 ms');
  const [fetchTimeIntegers, setFetchTimeIntegers] = useState([0, 0]);
  const [cacheStatus, setCacheStatus] = useState('');
  const refInput = useRef(''); // Remove useRef to remove default // COMMENT OUT TO REVERT!!!!
  const [output, setOutput] = useState({ countries: ['id'] });
  const [resetComponent, setResetComponent] = useState(false);

  const handleChange = (e) => {
    setQueryInput(e.target.value);
  };

  const formatTimer = (time) => {
    return time.toFixed(2) + ' ms';
  };

  const handleRunQueryClick = () => {
    // run ResultsParser on output to get the query
    // console.log('NON-PARSED RESULT', output)
    const parsedResult = CreateQueryStr(output);
    console.log('Input when you "Run Query":', parsedResult);

    let startTime, endTime;
    startTime = performance.now();

    Quell(
      '/graphql',
      refInput.current.value, // COMMENT OUT and UNCOMMENT BELOW TO REVERT!!!!
      // parsedResult,
      {
        // Replace refInput.current.value with queryInput to remove default
        countries: 'Country',
        country: 'Country',
        citiesByCountryId: 'City',
        cities: 'City',
      },
      { cities: 'City' }
    )
      .then((res) => {
        endTime = performance.now();
        const time = endTime - startTime;

        // Query Response state
        setQueryResponse(res.data);

        // Timer State
        const rawTime = time;
        const fTime = formatTimer(rawTime);
        setFetchTime(fTime);

        // Line Graph
        const newTime = Number(rawTime.toFixed(3));
        setFetchTimeIntegers([...fetchTimeIntegers, newTime]);
      })
      .catch((err) => console.log(err));
  };

  const handleClearCacheClick = () => {
    // Cache/FetchTime
    setFetchTime('0.00 ms');
    // Clear sessionStorage
    sessionStorage.clear();
    // Time cleared
    let date = new Date();
    setCacheStatus(date.toLocaleTimeString());
    // Zero-out line graph
    setFetchTimeIntegers([0, 0]);
  };

  const handleZeroOutClick = () => {
    // Query default
    setResetComponent(!resetComponent);
    // Reset output
    setOutput({ countries: ['id'] });
    // Zero-out results
    setQueryResponse({});
    // Zero-out cache/FetchTime
    setFetchTime('0.00 ms');
    // Clear sessionStorage
    sessionStorage.clear();
    // Time cleared
    setCacheStatus('');
    // Zero-out line graph
    setFetchTimeIntegers([0, 0]);
  };

  return (
    <div id='demo'>
      <div id='demo-header-container'>
        <img id='demo-header' src={Header}></img>
      </div>
      <div className='demo-inst-container'>
        <p className='demo-inst'>It's time to take Quell for a spin!</p>
        <br></br>
        <p className='demo-inst'>
          Below is a sample GraphQL query that you can manipulate using the
          drop-down, plus, and minus buttons. Click <em>Run Query</em> to
          initiate the request/response cycle. To clear the client-side cache,
          click <em>Clear Session Cache</em> or alternatively clear the
          server-side cache by clicking <em>Clear Server Cache</em>.{' '}
          <em>Reset All</em> will take you back to square one.
        </p>
        <br></br>
        <p className='demo-inst'>
          <em>Suggestions:</em>
        </p>
        <ul>
          <li>
            Try running a query and take note of how long it takes (in
            milliseconds) for the fetched data to be returned from the server.
          </li>
          <li>
            Now, try running the same query again to see Quell client-side
            caching in action! You'll notice a dramatic reduction in the fetch
            time.
          </li>
          <li>
            Try clearing the Session Cache and run the same query again. You'll
            now only be seeing the effects of Quell server-side caching.
          </li>
          <li>
            Play around and try adding and removing fields to see Quell's
            partial query caching hard at work under the hood.
          </li>
        </ul>
      </div>

      <div className='dashboard-grid'>
        <QueryInput // COMMENT OUT and UNCOMMENT DemoInput TO REVERT!!!!
          forwardRef={refInput} // Remove useRef to remove default
          handleChange={handleChange}
<<<<<<< HEAD
        />
        <div className="button-grid">
          <DemoButton text={'Run Query'} func={handleRunQueryClick} classname={'button-query button-query-primary'} />
          <DemoButton text={'Clear Session Cache'} func={handleClearCacheClick} classname={'button-query button-query-secondary'}/>
          <DemoButton text={'Clear Server Cache'} func={handleClearCacheClick} classname={'button-query button-query-secondary'}/>
          <DemoButton text={'Reset All'} func={handleZeroOutClick} classname={'button-query button-query-secondary'}/>
=======
        /> */}
        <div className='button-grid'>
          <DemoButton
            text={'Run Query'}
            func={handleRunQueryClick}
            classname={'button-query button-query-primary'}
          />
          <DemoButton
            text={'Clear Session Cache'}
            func={handleClearCacheClick}
            classname={'button-query button-query-secondary'}
          />
          <DemoButton
            text={'Clear Server Cache'}
            func={handleClearCacheClick}
            classname={'button-query button-query-secondary'}
          />
          <DemoButton
            text={'Reset All'}
            func={handleZeroOutClick}
            classname={'button-query button-query-secondary'}
          />
>>>>>>> 678f6991
        </div>
        {/* <DemoInput output={output} key={resetComponent} setOutput={setOutput} /> */}
        <Metrics fetchTime={fetchTime} cacheStatus={cacheStatus} />
        <QueryResults queryResponse={queryResponse} />
        <Graph fetchTimeIntegers={fetchTimeIntegers} />
      </div>
    </div>
  );
};

export default Demo;<|MERGE_RESOLUTION|>--- conflicted
+++ resolved
@@ -147,37 +147,12 @@
         <QueryInput // COMMENT OUT and UNCOMMENT DemoInput TO REVERT!!!!
           forwardRef={refInput} // Remove useRef to remove default
           handleChange={handleChange}
-<<<<<<< HEAD
         />
         <div className="button-grid">
           <DemoButton text={'Run Query'} func={handleRunQueryClick} classname={'button-query button-query-primary'} />
           <DemoButton text={'Clear Session Cache'} func={handleClearCacheClick} classname={'button-query button-query-secondary'}/>
           <DemoButton text={'Clear Server Cache'} func={handleClearCacheClick} classname={'button-query button-query-secondary'}/>
           <DemoButton text={'Reset All'} func={handleZeroOutClick} classname={'button-query button-query-secondary'}/>
-=======
-        /> */}
-        <div className='button-grid'>
-          <DemoButton
-            text={'Run Query'}
-            func={handleRunQueryClick}
-            classname={'button-query button-query-primary'}
-          />
-          <DemoButton
-            text={'Clear Session Cache'}
-            func={handleClearCacheClick}
-            classname={'button-query button-query-secondary'}
-          />
-          <DemoButton
-            text={'Clear Server Cache'}
-            func={handleClearCacheClick}
-            classname={'button-query button-query-secondary'}
-          />
-          <DemoButton
-            text={'Reset All'}
-            func={handleZeroOutClick}
-            classname={'button-query button-query-secondary'}
-          />
->>>>>>> 678f6991
         </div>
         {/* <DemoInput output={output} key={resetComponent} setOutput={setOutput} /> */}
         <Metrics fetchTime={fetchTime} cacheStatus={cacheStatus} />

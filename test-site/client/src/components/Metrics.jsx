import React from 'react';
import Tooltip from '@material-ui/core/Tooltip';

const Metrics = (props) => {
  const { fetchTime, cacheStatus } = props;
<<<<<<< HEAD
  return(
    <>
    <h3 className='metrics-title'>Metrics:</h3>
    <div className="metrics-div">
      <div className="metrics-grid">
        <div className="timer-div">
          <Tooltip title="Information about this component goes here.">
            <div className="metric-value">{fetchTime}</div>
          </Tooltip>
          <div className="metric-label">Cache/Fetch Time</div>
=======
  return (
    <div className='metrics-div'>
      <h3>Metrics:</h3>
      <div className='metrics-grid'>
        <div className='timer-div'>
          <div className='metric-value'>{fetchTime}</div>

          <div className='metric-label'>Cache/Fetch Time</div>
>>>>>>> 9b011e85
        </div>
      </div>
      <div className='cache-cleared-div'>Cache Cleared: {cacheStatus}</div>
    </div>
<<<<<<< HEAD
    </>
  )
}
=======
  );
};
>>>>>>> 9b011e85

export default Metrics;<|MERGE_RESOLUTION|>--- conflicted
+++ resolved
@@ -3,38 +3,20 @@
 
 const Metrics = (props) => {
   const { fetchTime, cacheStatus } = props;
-<<<<<<< HEAD
   return(
     <>
     <h3 className='metrics-title'>Metrics:</h3>
     <div className="metrics-div">
       <div className="metrics-grid">
         <div className="timer-div">
-          <Tooltip title="Information about this component goes here.">
-            <div className="metric-value">{fetchTime}</div>
-          </Tooltip>
+          <div className="metric-value">{fetchTime}</div>
           <div className="metric-label">Cache/Fetch Time</div>
-=======
-  return (
-    <div className='metrics-div'>
-      <h3>Metrics:</h3>
-      <div className='metrics-grid'>
-        <div className='timer-div'>
-          <div className='metric-value'>{fetchTime}</div>
-
-          <div className='metric-label'>Cache/Fetch Time</div>
->>>>>>> 9b011e85
         </div>
       </div>
       <div className='cache-cleared-div'>Cache Cleared: {cacheStatus}</div>
     </div>
-<<<<<<< HEAD
     </>
   )
 }
-=======
-  );
-};
->>>>>>> 9b011e85
 
 export default Metrics;
--- conflicted
+++ resolved
@@ -15,7 +15,6 @@
     shelf_id: '1',
   };
 
-<<<<<<< HEAD
   const changedBooks = {
     id: '18',
     name: 'Jinhee',
@@ -27,8 +26,6 @@
   // update mutation updates database
   // delete mutation deletes entry from database
 
-=======
->>>>>>> 3825ab81
   // add mutation adds to redis server cache
   // ---> add to database, get id from response, and check if e.g. book--${id} in server cache, and args == book--${id}.value
 

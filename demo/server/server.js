--- conflicted
+++ resolved
@@ -2,15 +2,9 @@
 const path = require("path");
 const schema = require("./schema/schema");
 const graphqlNodeModule =
-<<<<<<< HEAD
   process.env.NODE_ENV === "development"
-    ? "/Users/andreicabrera/Documents/GraphQL/Quell/quell-server/tempQuell.js"
+    ? "../../quell-server/src/quell"
     : "@quell/server";
-=======
-  process.env.NODE_ENV === 'development'
-    ? '../../quell-server/src/quell'
-    : '@quell/server';
->>>>>>> 07956403
 const QuellCache = require(graphqlNodeModule);
 
 // Express instance

import React, { useState, useEffect, useRef } from 'react';
import QueryFields from '../components/QueryFields.jsx';
import DropdownItem from '../components/DropdownItem.jsx';
import DemoButton from '../components/DemoButton';
import { ResultsHelper } from '../helper-functions/HelperFunctions.js';
import DropDown from '../images/buttons/dropdown-button.svg';
import DropDownHover from '../images/buttons/dropdown-button-hover.svg';

/*
  Container that renders the query input section
  Heirarchy is :
  - Query
    - QueryFields
      - QueryField
*/

const Query = (props) => {
  let { output, setOutput } = props;

  const [theQuery, setTheQuery] = useState("blank"); 

  //TBD for removal
  const [query, setQuery] = useState('countries'); // set the kind of query you want
  const [type, setType] = useState('Country'); // is it a 'Country' or a 'City'?
  const [queryDropdown, toggleDropdown] = useState(false); // toggle query dropdown
  const [idDropdown, setIdDropdown] = useState(false); // show id dropdown (only applies to queries by id)
  const [selectedId, setSelectedId] = useState(1); // display id dropdown (only applies to queries by id)
  const [idDropdownMenu, toggleIdDropdownMenu] = useState(false); // toggle id dropdown menu (only applies to queries by id)

  // ====================================================================== //
  // ======= Functionality to close dropdowns when clicking outside ======= //
  // ====================================================================== //

  // Attach "ref = {ref}" to the dropdown
  const ref = useRef(null);

  // Makes it so when you click outside of a dropdown it goes away
  const handleClickOutside = (event) => {
    if (ref.current && !ref.current.contains(event.target)) {
      toggleDropdown(false);
      toggleIdDropdownMenu(false);
    }
  };

  // Listens for clicks on the body of the dom
  useEffect(() => {
    document.addEventListener('click', handleClickOutside, true);
    return () => {
      document.removeEventListener('click', handleClickOutside, true);
    };
  }, []);

  // ================================================= //
  // ======= Functionality for changing query ======= //
  // ================================================ //

  /* 
    All changes to the query go through outputFunction
    It needs to be formatted essentially for when you run query, so this is a "behind the scenes" function
    See ResultsHelper function in HelperFunctions.js
    It makes a change to the state in the parent component, Demo
  */
<<<<<<< HEAD
  const outputFunction = (newList, sub, query, id) => {
    const newOutput = ResultsHelper(newList, sub, query, id, output);
    console.log(newList)
    // console.log('new output', newOutput)
    setOutput(newOutput);
=======
  const outputFunction = () => {
    // if (theQuery === 'simple query') {
    //   setOutput({countries: ["id", "name"]}); 
    // }
    // if (theQuery === 'simple query with argument') {
    //   setOutput({'country (id:1)': ["id", "name"]}); 
    // }
>>>>>>> 1c519277
  };

  // Change Query Selection - fires from DropdownItem child - comes in like ('Countries')
  const selectQuery = (selection) => {
    setQuery(selection);
    if (selection === 'countries' || selection === 'country by id') {
      setType('Country');
    }
    if (selection === 'cities' || selection === 'cities by country id') {
      setType('City');
    }
    if (selection === 'country by id' || selection === 'cities by country id') {
      setIdDropdown(true);
      // When selecting a query by id, reset selectedId to default id (1)
      setSelectedId(1);
    } else {
      setIdDropdown(false);
    }

    // Close dropdown
    toggleDropdown(false);
    // Update state in Demo
    outputFunction(0, 0, selection);
  };

  // ====== //
  // ====== //
  // ====== //

  // Fires when you change the id (only when querying by ID)
  const selectDropdownId = (item) => {
    // item comes in as number (2), for example
    setSelectedId(item);
    toggleIdDropdownMenu(false);
    outputFunction(0, 0, 0, item);
  };

  // ========================= //
  // ==== RENDER / RETURN ==== //
  // ========================= //

  /* 
    - Array of queries to choose from
  */
  const dropdownList = [
    'countries',
    'country by id',
    'cities',
    'cities by country id',
  ];

  // Creates dropdown menu from the above array
  const dropdownMenu = dropdownList.map((item, i) => {
    return (
      <DropdownItem func={selectQuery} item={item} key={'QueryDropdown' + i} />
    );
  });

  // // Creates id dropdown (change the i <= # to customize)
  const idDropMenu = [];
  for (let i = 1; i <= 5; i++) {
    idDropMenu.push(
      <DropdownItem func={selectDropdownId} item={i} key={'ID' + i} />
    );
  }

  const displaySimpleQuery = () => {
    setTheQuery("simple query");
    output = setOutput({countries: ["id", "name"]});
  }

  const displayMultipleQueries = () => {
    setTheQuery("multiple queries");
  }

  const displaySimpleQueryWithArg = () => {
    setTheQuery("simple query with argument");
    output = setOutput({'country (id:1)': ["id", "name"]});
  }

 const buttons = 
//  <div className="dashboard-grid">
    <div>
      <DemoButton
        text={'Basic Query'}
        func={displaySimpleQuery}
        classname={'button-query button-query-secondary'}
      />
      <DemoButton
        text={'Basic Query With Argument'}
        func={displaySimpleQueryWithArg}
        classname={'button-query button-query-secondary'}
      />
      {/* <DemoButton
        text={'Output'}
        func={outputFunction}
        classname={'button-query button-query-secondary'}
      /> */}
      {/* <DemoButton
        text={'Reset All'}
        func={handleResetAll}
        classname={'button-query button-query-secondary'}
      />  */}
  {/* </div> */}
  </div>

  const ob = '{';
  const cb = '}';
  const tab = <span>&nbsp;&nbsp;&nbsp;&nbsp;</span>;
  const eighted = <span>&nbsp;&nbsp;&nbsp;&nbsp;&nbsp;&nbsp;&nbsp;&nbsp;</span>;
  const space = <span>&nbsp;</span>;


  if (theQuery === "blank") {
    return (
      <>
      {buttons}
        <div className="query-div">
        </div>
      </>
    );
    }

  if (theQuery === "simple query") {
    // useEffect(() => {
    //   outputFunction();
    // });
  return (
    <>
    {outputFunction()}
    {buttons}
      <div className="query-div">
        <div className="queryLine">{ob}</div>
        <div className="queryLine">
          {space}{space}{"countries"} {ob}
        </div>
        <div className="queryLine">
          {tab}{"id"} 
        </div>
        <div className="queryLine">
          {tab}{"name"} 
        </div>
        <div className="queryLine">
          {space}{space}{cb}
        </div>
        <div className="queryLine">{cb}</div>
      </div>
    </>
  );
  }

  if (theQuery === "simple query with argument") {
    return (
      <>
      {buttons}
        <div className="query-div">
          <div className="queryLine">{ob}</div>
          <div className="queryLine">
            {space}{space}{"country (id: 1)"} {ob}
          </div>
          <div className="queryLine">
            {tab}{"id"} 
          </div>
          <div className="queryLine">
            {tab}{"name"} 
          </div>
          <div className="queryLine">
            {space}{space}{cb}
          </div>
          <div className="queryLine">{cb}</div>
        </div>
      </>
    );
    }

  if (theQuery === "multiple queries") {
    return (
      <>
    {buttons}
      <div className="query-div">
        <div className="queryLine">{ob}</div>
        <div className="queryLine">
          {tab}{"countries"} {ob}
        </div>
        <div className="queryLine">
          {eighted}{"id"} 
        </div>
        <div className="queryLine">
          {eighted}{"name"} 
        </div>
        <div className="queryLine">
          {tab}{cb}
        </div>
        <div className="queryLine">
          {tab}{"books"} {ob}
        </div>
        <div className="queryLine">
          {eighted}{"id"} 
        </div>
        <div className="queryLine">
          {eighted}{"name"} 
        </div>
        <div className="queryLine">
          {tab}{cb}
        </div>
        
        <div className="queryLine">{cb}</div>
      </div>
    </>
    );
  }


};

//pasted in code
// const ob = '{',
//     cb = '}',
//     tab = <span>&nbsp;&nbsp;&nbsp;&nbsp;</span>,
//     space = <span>&nbsp;</span>;
//   return (
//     <>
//       <h3 className="query-title">Query:</h3>
//       <div className="query-div">
//         <div className="queryLine">{ob}</div>
//         <div className="queryLine">
//           {space}
//           {space}
//           <span>
//             {/* Query Dropdown button */}
//             <button
//               className="dropdown-button"
//               onClick={() => toggleDropdown(!queryDropdown)}
//             >
//               <div className="plus-minus-icons dropdown-icon">
//                 <img src={DropDown} />
//                 <img src={DropDownHover} className="hover-button" />
//               </div>
//               {/* Query Dropdown Menu */}
//               {queryDropdown && (
//                 <div className="dropdown-menu" ref={ref}>
//                   {dropdownMenu}
//                 </div>
//               )}
//             </button>
//           </span>
//           {query}

//           {/* Id Dropdown (conditional) */}
//           {idDropdown && (
//             <span>
//               {space}
//               {/* ID Dropdown button */}
//               <button
//                 className="dropdown-button display-id"
//                 onClick={() => toggleIdDropdownMenu(!idDropdownMenu)}
//               >
//                 <div className="plus-minus-icons dropdown-icon">
//                   <img src={DropDown} />
//                   <img src={DropDownHover} className="hover-button" />
//                 </div>
//                 {/* Id Dropdown Menu */}
//                 {idDropdownMenu && (
//                   <div className="dropdown-menu" ref={ref}>
//                     {idDropMenu}
//                   </div>
//                 )}
//               </button>
//               {idDropdown && selectedId}
//             </span>
//           )}
//           {space}
//           {ob}
//         </div>

//         {/* Query fields are rendered here */}
//         <div>
//           <QueryFields
//             type={type}
//             outputFunction={outputFunction}
//             key={query}
//           />
//           {/* The above key prop makes it so that when query changes, this component completely reloads */}
//         </div>

//         {/* Close out the query */}
//         <div className="queryLine">
//           {tab} {cb}
//         </div>
        
//         <div className="queryLine">{cb}</div>
//       </div>
//     </>
//   );


export default Query;<|MERGE_RESOLUTION|>--- conflicted
+++ resolved
@@ -60,13 +60,6 @@
     See ResultsHelper function in HelperFunctions.js
     It makes a change to the state in the parent component, Demo
   */
-<<<<<<< HEAD
-  const outputFunction = (newList, sub, query, id) => {
-    const newOutput = ResultsHelper(newList, sub, query, id, output);
-    console.log(newList)
-    // console.log('new output', newOutput)
-    setOutput(newOutput);
-=======
   const outputFunction = () => {
     // if (theQuery === 'simple query') {
     //   setOutput({countries: ["id", "name"]}); 
@@ -74,7 +67,6 @@
     // if (theQuery === 'simple query with argument') {
     //   setOutput({'country (id:1)': ["id", "name"]}); 
     // }
->>>>>>> 1c519277
   };
 
   // Change Query Selection - fires from DropdownItem child - comes in like ('Countries')
@@ -181,6 +173,26 @@
   {/* </div> */}
   </div>
 
+  const dropDown = <span>
+  {/* Query Dropdown button */}
+             <button
+               className="dropdown-button"
+               onClick={() => toggleDropdown(!queryDropdown)}
+             >
+               <div className="plus-minus-icons dropdown-icon">
+                 <img src={DropDown} />
+                 <img src={DropDownHover} className="hover-button" />
+               </div>
+               {/* Query Dropdown Menu */}
+               {queryDropdown && (
+                 <div className="dropdown-menu" ref={ref}>
+                   {dropdownMenu}
+                 </div>
+               )}
+             </button>
+           </span> 
+  
+
   const ob = '{';
   const cb = '}';
   const tab = <span>&nbsp;&nbsp;&nbsp;&nbsp;</span>;
@@ -194,6 +206,7 @@
       {buttons}
         <div className="query-div">
         </div>
+      {dropDown}  
       </>
     );
     }
@@ -206,6 +219,7 @@
     <>
     {outputFunction()}
     {buttons}
+    {dropDown} 
       <div className="query-div">
         <div className="queryLine">{ob}</div>
         <div className="queryLine">
@@ -230,6 +244,7 @@
     return (
       <>
       {buttons}
+      {dropDown} 
         <div className="query-div">
           <div className="queryLine">{ob}</div>
           <div className="queryLine">
@@ -254,6 +269,7 @@
     return (
       <>
     {buttons}
+    {dropDown} 
       <div className="query-div">
         <div className="queryLine">{ob}</div>
         <div className="queryLine">

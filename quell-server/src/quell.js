--- conflicted
+++ resolved
@@ -32,27 +32,18 @@
    *  @param {Object} req - Express request object, including request body with GraphQL query string
    *  @param {Object} res - Express response object, will carry query response to next middleware
    *  @param {Function} next - Express next middleware function, invoked when QuellCache completes its work
-<<<<<<< HEAD
    */ x;
   async query(req, res, next, isQuellable = true) {
     console.log("we are in server side");
     // handle request without query
     if (!req.body.query) {
       return next("Error: no GraphQL query found on request body");
-=======
-   */
-  async query(req, res, next, isQuellable = true) {
-    // handle request without query
-    if (!req.body.query) {
-      return next('Error: no GraphQL query found on request body');
->>>>>>> 86b41f5d
     }
     // retrieve GraphQL query string from request object;
     const queryString = req.body.query;
     // create abstract syntax tree with graphql-js parser
     const AST = parse(queryString);
     // create response prototype
-<<<<<<< HEAD
     // if query has argument proto will return them as key value pair, as arguments: {id: 1}
     // should we refactor parseAST and return two objects??
     // one for proto and other for arguments
@@ -61,9 +52,6 @@
     let protoArgs = null; // will be an object with query arguments; // need it to create query string for furher request and to create key identifier to save it to redis, e.g. Country-1
 
     console.log("proto in query func===>>", proto);
-=======
-    const proto = this.parseAST(AST);
->>>>>>> 86b41f5d
     // pass-through for queries and operations that QuellCache cannot handle
     if (proto === "unQuellable" || !isQuellable) {
       graphql(this.schema, queryString)
@@ -75,7 +63,6 @@
           return next("graphql library error: ", error);
         });
     } else {
-<<<<<<< HEAD
       const queriedCollection = null;
 
       let protoForCache = { ...proto };
@@ -133,31 +120,6 @@
             //await this.cache(fullResponse, queriedCollection, queryName);
             const successfullyCached = await this.cache(fullResponse);
             console.log("if succesfullyCached ??", successfullyCached);
-=======
-      // store name of query and associated object type
-      const queryName = Object.keys(proto)[0];
-      const queriedCollection = this.queryMap[queryName];
-      // build response from cache
-      const responseFromCache = await this.buildFromCache(
-        proto,
-        this.queryMap,
-        queriedCollection
-      );
-      // query for additional information, if necessary
-      let fullResponse, uncachedResponse;
-      if (responseFromCache.length === 0) {
-        // if no cached data, handoff original query and cache results
-        graphql(this.schema, queryString)
-          .then(async (queryResponse) => {
-            // store the array of data
-            fullResponse = queryResponse.data[queryName];
-            // cache response
-            const successfullyCached = await this.cache(
-              fullResponse,
-              queriedCollection,
-              queryName
-            );
->>>>>>> 86b41f5d
             if (!successfullyCached) return this.query(req, res, next, false);
             // rebuild response from cache
             const toReturn = await this.constructResponse(
@@ -165,67 +127,19 @@
               AST,
               queriedCollection
             );
-<<<<<<< HEAD
             console.log("rebuilt response", toReturn);
             // append rebuilt response (if it contains data) or fullResponse to Express's response object
             res.locals.queryResponse = { data: { ...toReturn } };
-=======
-            // append rebuilt response (if it contains data) or fullResponse to Express's response object
-            res.locals.queryResponse = { data: { [queryName]: toReturn } };
->>>>>>> 86b41f5d
             return next();
           })
           .catch((error) => {
             return next("graphql library error: ", error);
           });
       } else {
-<<<<<<< HEAD
         // if nothing left to query, response from cache is full response
         res.locals.queryResponse = { data: { ...responseFromCache } };
         return next();
         //}
-=======
-        const queryObject = this.createQueryObj(proto);
-        // if cached response is incomplete, reformulate query, handoff query, join responses, and cache joined responses
-        if (Object.keys(queryObject).length > 0) {
-          const newQueryString = this.createQueryStr(queryObject);
-          graphql(this.schema, newQueryString)
-            .then(async (queryResponse) => {
-              uncachedResponse = queryResponse.data[queryName];
-              // join uncached and cached responses
-              fullResponse = await this.joinResponses(
-                responseFromCache,
-                uncachedResponse
-              );
-              // cache joined responses
-              await this.cache(fullResponse, queriedCollection, queryName);
-              const successfullyCached = await this.cache(
-                fullResponse,
-                queriedCollection,
-                queryName
-              );
-              if (!successfullyCached) return this.query(req, res, next, false);
-              // rebuild response from cache
-              const toReturn = await this.constructResponse(
-                fullResponse,
-                AST,
-                queriedCollection
-              );
-              // append rebuilt response (if it contains data) or fullResponse to Express's response object
-              res.locals.queryResponse = { data: { [queryName]: toReturn } };
-              return next();
-            })
-            .catch((error) => {
-              return next('graphql library error: ', error);
-            });
-        } else {
-          // if nothing left to query, response from cache is full response
-          res.locals.queryResponse = {
-            data: { [queryName]: responseFromCache },
-          };
-          return next();
-        }
->>>>>>> 86b41f5d
       }
     }
   }
@@ -235,17 +149,13 @@
    * @param {String} key - the key for Redis lookup
    */
   getFromRedis(key) {
-<<<<<<< HEAD
     console.log("get from redis");
-=======
->>>>>>> 86b41f5d
     return new Promise((resolve, reject) => {
       this.redisCache.get(key, (error, result) =>
         error ? reject(error) : resolve(result)
       );
     });
   }
-<<<<<<< HEAD
 
   async buildFromCache(proto, map, queriedCollection, protoArgs) {
     // we don't pass collection first time
@@ -317,177 +227,6 @@
     return response;
   }
 
-=======
-
-  /**
-   *  getQueryMap generates a map of queries to GraphQL object types. This mapping is used
-   *  to identify and create references to cached data.
-   */
-  getQueryMap(schema) {
-    const queryMap = {};
-    // get object containing all root queries defined in the schema
-    const queryTypeFields = schema._queryType._fields;
-    // if queryTypeFields is a function, invoke it to get object with queries
-    const queriesObj =
-      typeof queryTypeFields === 'function'
-        ? queryTypeFields()
-        : queryTypeFields;
-    for (const query in queriesObj) {
-      // get name of GraphQL type returned by query
-      const returnedType =
-        queriesObj[query].type.name || queriesObj[query].type.ofType.name;
-      queryMap[query] = returnedType;
-    }
-    return queryMap;
-  }
-
-  /**
-   * getFieldsMap generates of map of fields to GraphQL types. This mapping is used to identify
-   * and create references to cached data.
-   */
-  getFieldsMap(schema) {
-    const fieldsMap = {};
-    const typesList = schema._typeMap;
-    const builtInTypes = [
-      'String',
-      'Int',
-      'Float',
-      'Boolean',
-      'ID',
-      'Query',
-      '__Type',
-      '__Field',
-      '__EnumValue',
-      '__DirectiveLocation',
-      '__Schema',
-      '__TypeKind',
-      '__InputValue',
-      '__Directive',
-    ];
-    // exclude built-in types
-    const customTypes = Object.keys(typesList).filter(
-      (type) => !builtInTypes.includes(type) && type !== schema._queryType.name
-    );
-    for (const type of customTypes) {
-      const fieldsObj = {};
-      let fields = typesList[type]._fields;
-      if (typeof fields === 'function') fields = fields();
-      for (const field in fields) {
-        const key = fields[field].name;
-        const value = fields[field].type.ofType
-          ? fields[field].type.ofType.name
-          : fields[field].type.name;
-        fieldsObj[key] = value;
-      }
-      fieldsMap[type] = fieldsObj;
-    }
-    return fieldsMap;
-  }
-
-  getIdMap() {
-    const idMap = {};
-    for (const type in this.fieldsMap) {
-      const userDefinedIds = [];
-      const fieldsAtType = this.fieldsMap[type];
-      for (const key in fieldsAtType) {
-        if (fieldsAtType[key] === 'ID') userDefinedIds.push(key);
-      }
-      idMap[type] = userDefinedIds;
-    }
-    return idMap;
-  }
-
-  /**
-   * parseAST traverses the abstract syntax tree and creates a prototype object
-   * representing all the queried fields nested as they are in the query. The
-   * prototype object is used as
-   *  (1) a model guiding the construction of responses from cache
-   *  (2) a record of which fields were not present in cache and therefore need to be queried
-   *  (3) a model guiding the construction of a new, partial GraphQL query
-   */
-  parseAST(AST) {
-    const queryRoot = AST.definitions[0];
-    // initialize prototype as empty object
-    const prototype = {};
-    let isQuellable = true;
-    /**
-     * visit is a utility provided in the graphql-JS library. It performs a
-     * depth-first traversal of the abstract syntax tree, invoking a callback
-     * when each SelectionSet node is entered. That function builds the prototype.
-     *
-     * Find documentation at:
-     * https://graphql.org/graphql-js/language/#visit
-     */
-    visit(AST, {
-      enter(node) {
-        if (node.operation) {
-          if (node.operation !== 'query') {
-            isQuellable = false;
-          }
-        }
-        if (node.arguments) {
-          if (node.arguments.length > 0) {
-            isQuellable = false;
-          }
-        }
-        if (node.directives) {
-          if (node.directives.length > 0) {
-            isQuellable = false;
-          }
-        }
-        if (node.alias) {
-          isQuellable = false;
-        }
-      },
-      SelectionSet(node, key, parent, path, ancestors) {
-        /** Helper function to convert array of ancestor fields into a
-         *  path at which to assign the `collectFields` object.
-         */
-        function setProperty(path, obj, value) {
-          return path.reduce((prev, curr, index) => {
-            return index + 1 === path.length // if last item in path
-              ? (prev[curr] = value) // set value
-              : (prev[curr] = prev[curr] || {});
-            // otherwise, if index exists, keep value or set to empty object if index does not exist
-          }, obj);
-        }
-        /**
-         * Exclude SelectionSet nodes whose parents' are not of the kind
-         * 'Field' to exclude nodes that do not contain information about
-         *  queried fields.
-         */
-        if (parent.kind === 'Field') {
-          /** GraphQL ASTs are structured such that a field's parent field
-           *  is found three three ancestors back. Hence, subtract three.
-           */
-          let depth = ancestors.length - 3;
-          let objPath = [parent.name.value];
-          /** Loop through ancestors to gather all ancestor nodes. This array
-           * of nodes will be necessary for properly nesting each field in the
-           * prototype object.
-           */
-          while (depth >= 5) {
-            let parentNodes = ancestors[depth - 1];
-            let { length } = parentNodes;
-            objPath.unshift(parentNodes[length - 1].name.value);
-            depth -= 3;
-          }
-          /** Loop over the array of fields at current node, adding each to
-           *  an object that will be assigned to the prototype object at the
-           *  position determined by the above array of ancestor fields.
-           */
-          const collectFields = {};
-          for (let field of node.selections) {
-            collectFields[field.name.value] = true;
-          }
-          // use helper function to update prototype
-          setProperty(objPath, prototype, collectFields);
-        }
-      },
-    });
-    return isQuellable ? prototype : 'unQuellable';
-  }
->>>>>>> 86b41f5d
   /**
    * Toggles to false all values in a nested field not present in cache so that they will
    * be included in the reformulated query.
@@ -498,67 +237,9 @@
       if (Object.keys(proto[key]).length > 0) this.toggleProto(proto[key]);
       else proto[key] = false;
     }
-<<<<<<< HEAD
     return proto;
   }
 
-=======
-  }
-
-  async buildFromCache(proto, map, queriedCollection, collection) {
-    const response = [];
-    for (const superField in proto) {
-      // if collection not passed as argument, try to retrieve array of references from cache
-      if (!collection) {
-        const collectionFromCache = await this.getFromRedis(superField);
-        if (!collectionFromCache) collection = [];
-        else collection = JSON.parse(collectionFromCache);
-      }
-      if (collection.length === 0) this.toggleProto(proto);
-      for (const item of collection) {
-        let itemFromCache = await this.getFromRedis(item);
-        itemFromCache = itemFromCache ? JSON.parse(itemFromCache) : {};
-        const builtItem = await this.buildItem(
-          proto[superField],
-          this.fieldsMap[queriedCollection],
-          itemFromCache
-        );
-        response.push(builtItem);
-      }
-    }
-    return response;
-  }
-  /**
-   * buildItem iterates through keys -- defined on pass-in prototype object, which is always a fragment of the
-   * prototype, assigning to nodeObject the data at matching keys in the passed-in item. If a key on the prototype
-   * has an object as its value, build array is recursively called.
-   * If item does not have a key corresponding to prototype, that field is toggled to false on prototype object. Data
-   * for that field will need to be queried.
-   * @param {Object} proto
-   * @param {Object} fieldsMap
-   * @param {Object} item
-   */
-  async buildItem(proto, fieldsMap, item) {
-    const nodeObject = {};
-    for (const key in proto) {
-      if (typeof proto[key] === 'object') {
-        // if field is an object, recursively call buildFromCache
-        const protoAtKey = { [key]: proto[key] };
-        nodeObject[key] = await this.buildFromCache(
-          protoAtKey,
-          fieldsMap,
-          fieldsMap[key],
-          item[key]
-        );
-      } else if (proto[key]) {
-        // if current key has not been toggled to false because it needs to be queried
-        if (item[key] !== undefined) nodeObject[key] = item[key];
-        else proto[key] = false; // toggle proto key to false if cached item does not contain queried data
-      }
-    }
-    return nodeObject;
-  }
->>>>>>> 86b41f5d
   /**
    * createQueryObj traverses the prototype, removing fields that were retrieved from cache. The resulting object
    * will be passed to createQueryStr to construct a query requesting only the data not found in cache.
@@ -567,10 +248,7 @@
 
   //-----------------------------how should we pass the proto into these two functions?-------
   createQueryObj(proto) {
-<<<<<<< HEAD
     console.log("proto in create query obj", proto);
-=======
->>>>>>> 86b41f5d
     const queryObj = {};
     for (const key in proto) {
       const reduced = this.protoReducer(proto[key]);
@@ -584,10 +262,7 @@
    * @param {Object} proto - prototype
    */
   protoReducer(proto) {
-<<<<<<< HEAD
     console.log("proto in protoreducer", proto);
-=======
->>>>>>> 86b41f5d
     const fields = [];
     for (const key in proto) {
       if (proto[key] === false) fields.push(key);
@@ -602,51 +277,6 @@
     }
     return fields;
   }
-<<<<<<< HEAD
-
-=======
-  /**
-   * createQueryStr converts the query object constructed in createQueryObj into a properly-formed GraphQL query,
-   * requesting just those fields not found in cache.
-   * @param {Object} queryObject - object representing queried fields not found in cache
-   */
-  createQueryStr(queryObject) {
-    const openCurl = ' { ';
-    const closedCurl = ' } ';
-    let queryString = '';
-    for (const key in queryObject) {
-      queryString +=
-        key + openCurl + this.queryStringify(queryObject[key]) + closedCurl;
-    }
-    return openCurl + queryString + closedCurl;
-  }
-  /**
-   * queryStringify is a helper function called from within createQueryStr. It iterates through an
-   * array of field names, concatenating them into a fragment of the query string being constructed
-   * in createQueryStr.
-   * @param {Array} fieldsArray - array listing fields to be added to GraphQL query
-   */
-  queryStringify(fieldsArray) {
-    const openCurl = ' { ';
-    const closedCurl = ' } ';
-    let innerStr = '';
-    for (let i = 0; i < fieldsArray.length; i += 1) {
-      if (typeof fieldsArray[i] === 'string') {
-        innerStr += fieldsArray[i] + ' ';
-      }
-      if (typeof fieldsArray[i] === 'object') {
-        for (const key in fieldsArray[i]) {
-          innerStr +=
-            key +
-            openCurl +
-            this.queryStringify(fieldsArray[i][key]) +
-            closedCurl;
-        }
-      }
-    }
-    return innerStr;
-  }
->>>>>>> 86b41f5d
   /**
    * joinResponses iterates through an array, merging each item with the same-index item in a second array.
    * joinResponses serves two purposes:
@@ -656,7 +286,6 @@
    * @param {Array} uncachedArray - array to be merged into base array
    */
   async joinResponses(cachedArray, uncachedArray) {
-<<<<<<< HEAD
     // uncachedArray can be array in case of general query e.g. counrties{ name id capital }
     // or object in case of query with args e.g. country (id : 1) { name id capital }
     console.log(
@@ -679,19 +308,11 @@
       const joinedItem = await this.recursiveJoin(
         cachedArray[0],
         uncachedArray
-=======
-    const joinedArray = [];
-    for (let i = 0; i < uncachedArray.length; i += 1) {
-      const joinedItem = await this.recursiveJoin(
-        cachedArray[i],
-        uncachedArray[i]
->>>>>>> 86b41f5d
       );
       joinedArray.push(joinedItem);
     }
     return joinedArray;
   }
-<<<<<<< HEAD
 
   /**
    * joinResponses iterates through an array, merging each item with the same-index item in a second array.
@@ -731,8 +352,6 @@
     }
     return joinedData;
   }
-=======
->>>>>>> 86b41f5d
   /**
    * recursiveJoin is a helper function called from within joinResponses, allowing nested fields to be merged before
    * returning the fully-merged item to joinResponses to be pushed onto results array. If same keys are present in
@@ -764,7 +383,6 @@
           }
           uncachedItem[field] = temp;
         }
-<<<<<<< HEAD
         if (cachedItem && cachedItem[field]) {
           console.log(
             "call joinArrays with -->",
@@ -772,10 +390,6 @@
             uncachedItem[field]
           );
           joinedObject[field] = await this.joinArrays(
-=======
-        if (cachedItem[field]) {
-          joinedObject[field] = await this.joinResponses(
->>>>>>> 86b41f5d
             cachedItem[field],
             uncachedItem[field]
           );
@@ -797,7 +411,6 @@
     }
     return joinedObject;
   }
-<<<<<<< HEAD
 
   async buildCollection(proto, collection) {
     console.log(
@@ -834,8 +447,6 @@
     return response;
   }
 
-=======
->>>>>>> 86b41f5d
   /**
    * generateId generates a unique ID to refer to an item in cache. Each id concatenates the object type with an
    * id property (user-defined key from this.idMap, item.id or item._id). If no id property is present, the item is declared uncacheable.
@@ -851,13 +462,8 @@
         else userDefinedId += item[identifier];
       }
     }
-<<<<<<< HEAD
     const identifier = userDefinedId || item.id || item._id || "uncacheable";
     return collection + "-" + identifier.toString();
-=======
-    const identifier = userDefinedId || item.id || item._id || 'uncacheable';
-    return collection + '-' + identifier.toString();
->>>>>>> 86b41f5d
   }
   /**
    * writeToCache writes a value to the cache unless the key indicates that the item is uncacheable.
@@ -895,7 +501,6 @@
    * @param {String} collectionName - the object type name, used for identifying items in cache
    * @param {String} queryName - the name of the query, used for identifying response arrays in cache
    */
-<<<<<<< HEAD
   async cache(responseObject) {
     // refactor this part cause in case of query with arg we have array of counry with one elements and we don't need it
     console.log("we are inside cache function", responseObject);
@@ -941,26 +546,6 @@
           this.writeToCache(cacheId, joinedWithCache);
           // Add reference to array if item it refers to is cacheable
           if (!cacheId.includes("uncacheable")) referencesToCache.push(cacheId);
-=======
-  async cache(response, collectionName, queryName) {
-    const collection = JSON.parse(JSON.stringify(response));
-    const referencesToCache = [];
-    // Check for nested array (to replace objects with another array of references)
-    for (const item of collection) {
-      const cacheId = this.generateId(collectionName, item);
-      if (cacheId.includes('uncacheable')) return false;
-      let itemFromCache = await this.getFromRedis(cacheId);
-      itemFromCache = itemFromCache ? JSON.parse(itemFromCache) : {};
-      const joinedWithCache = await this.recursiveJoin(item, itemFromCache);
-      const itemKeys = Object.keys(joinedWithCache);
-      for (const key of itemKeys) {
-        if (Array.isArray(joinedWithCache[key])) {
-          joinedWithCache[key] = this.replaceItemsWithReferences(
-            queryName,
-            key,
-            joinedWithCache[key]
-          );
->>>>>>> 86b41f5d
         }
 
         // Write the non-empty array of references to cache (e.g. 'City': ['City-1', 'City-2', 'City-3'...])
@@ -995,13 +580,7 @@
         this.writeToCache(cacheId, joinedWithCache);
       }
     }
-<<<<<<< HEAD
     console.log("finish looping object in cache function, going return true");
-=======
-    // Write the non-empty array of references to cache (e.g. 'City': ['City-1', 'City-2', 'City-3'...])
-    if (referencesToCache.length > 0)
-      this.writeToCache(queryName, referencesToCache);
->>>>>>> 86b41f5d
     return true;
   }
   /**
@@ -1011,7 +590,6 @@
    * @param {String} queriedCollection - name of object type returned in query
    */
   async constructResponse(fullResponse, AST, queriedCollection) {
-<<<<<<< HEAD
     console.log("we are inside construct response");
     const rebuiltProto = this.parseAST(AST);
 
@@ -1046,15 +624,6 @@
       protoArgs
     );
     if (Object.keys(rebuiltFromCache).length > 0) return rebuiltFromCache;
-=======
-    const rebuiltProto = this.parseAST(AST);
-    const rebuiltFromCache = await this.buildFromCache(
-      rebuiltProto,
-      this.queryMap,
-      queriedCollection
-    );
-    if (rebuiltFromCache.length > 0) return rebuiltFromCache;
->>>>>>> 86b41f5d
     return fullResponse;
   }
   /**

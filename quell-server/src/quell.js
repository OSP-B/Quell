--- conflicted
+++ resolved
@@ -682,16 +682,9 @@
    * @param {Object} queryObject - object representing queried fields not found in cache
    */
   createQueryStr(queryObject, queryArgsObject) {
-<<<<<<< HEAD
     const openCurl = " { ";
     const closedCurl = " } ";
     let queryString = "";
-=======
-    //console.log(queryArgsObject, "query args object in create query string");
-    const openCurl = ' { ';
-    const closedCurl = ' } ';
-    let queryString = '';
->>>>>>> 8688ee4b
     for (const key in queryObject) {
       if (queryArgsObject && queryArgsObject[key]) {
         let argString = '';

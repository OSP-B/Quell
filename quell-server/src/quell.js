--- conflicted
+++ resolved
@@ -79,43 +79,31 @@
 
       if (mutationQueryObject) {
         // if user passes in id as args, no need to get id from database
-<<<<<<< HEAD
-        let id = mutationQueryObject.__id;
-        if (!id) {
-          graphql(this.schema, queryString)
-            .then((mutationResult) => {
-              // if redis needs to be updated, write to cache and send result back, we don't need to wait untill writeToCache is finished
+
+        // add/update/delete mutation
+        // let id = mutationQueryObject.__id;
+        // if (!id) {
+        graphql(this.schema, queryString)
+          .then((mutationResult) => {
+            // add and update mutation
+            // if redis needs to be updated, write to cache and send result back, we don't need to wait untill writeToCache is finished
+            res.locals.queryResponse = mutationResult;
+
+            // check if we need to update more entries in the server cache
+            if (mutationQueryObject.__id) {
               let redisKey = `${mutationType}--${mutationResult.data[mutationName].id}`;
               let redisValue = mutationResult.data[mutationName];
               this.writeToCache(redisKey, redisValue);
 
-              res.locals.queryResponse = mutationResult;
-=======
-
-        // add/update/delete mutation
-        // let id = mutationQueryObject.__id;
-        // if (!id) {
-          graphql(this.schema, queryString)
-            .then((mutationResult) => {
-              // add and update mutation
-              // if redis needs to be updated, write to cache and send result back, we don't need to wait untill writeToCache is finished
-              res.locals.queryResponse = mutationResult;
-
-              // check if we need to update more entries in the server cache
-              if(mutationQueryObject.__id){
-                let redisKey = `${mutationType}--${mutationResult.data[mutationName].id}`;
-                let redisValue = mutationResult.data[mutationName];
-                this.writeToCache(redisKey, redisValue);
-
-                              // delete mutation
-                if(mutationName.substring(0,3) === 'del') {
-                  this.redisCache.get("books", (error, result) => {
-                    if (result) {
-                      let redisKeyList = JSON.parse(result);
-                    };
-                  });
-
-                  /*
+              // delete mutation
+              if (mutationName.substring(0, 3) === 'del') {
+                this.redisCache.get('books', (error, result) => {
+                  if (result) {
+                    let redisKeyList = JSON.parse(result);
+                  }
+                });
+
+                /*
                   checkFromRedis(key) {
                     return new Promise((resolve, reject) => {
                       this.redisCache.exists(key, (error, result) =>
@@ -124,36 +112,16 @@
                     });
                   }
                   */
-                  this.deleteCacheById(redisKey);
-                }
-              }else{
-                // this.redisCache.send_command()
-
+                this.deleteCacheById(redisKey);
               }
->>>>>>> 321b7667
-              next();
-            })
-            .catch((error) => {
-              return next('graphql library error: ', error);
-            });
-<<<<<<< HEAD
-        }
-        let redisValue = await this.getFromRedis(`mutationType--${27}`);
-        if (!redisValue) {
-        }
-=======
-        // }
-
-        // update mutation
-
-
-
-        let redisValue = await this.getFromRedis(`mutationType--${27}`); // should be id??
-        if (!redisValue) { // algo missing??
-        }
-
-
->>>>>>> 321b7667
+            } else {
+              // this.redisCache.send_command()
+            }
+            next();
+          })
+          .catch((error) => {
+            return next('graphql library error: ', error);
+          });
       }
     } else {
       // if QUERY
@@ -1061,11 +1029,10 @@
   deleteCacheById(key) {
     return new Promise((resolve, reject) => {
       this.redisCache.del(key, (error, result) => {
-        error ? reject(error) : resolve(result)
+        error ? reject(error) : resolve(result);
       });
     });
-  };
-
+  }
 
   /**
    * normalizeForCache traverses over response data and formats it appropriately so we can store it in the cache.

--- conflicted
+++ resolved
@@ -23,7 +23,6 @@
   MutationMapType,
   QueryMapType,
   FieldsMapType,
-  IdMapType,
   ItemFromCacheType,
   RedisOptionsType,
   RedisStatsType,
@@ -48,19 +47,6 @@
 };
 
 let idCache: IdCacheType = {};
-
-interface QuellCache {
-  idCache: IdCacheType;
-  schema: GraphQLSchema;
-  costParameters: CostParamsType;
-  queryMap: QueryMapType;
-  mutationMap: MutationMapType;
-  fieldsMap: FieldsMapType;
-  idMap: IdMapType;
-  cacheExpiration: number;
-  redisReadBatchSize: number;
-  redisCache: RedisClientType;
-}
 
 /**
  * Creates a QuellCache instance that provides middleware for caching between the graphQL endpoint and
@@ -80,7 +66,17 @@
  *  @param {String} redisPassword - Redis password to host URI
  */
 // default host is localhost, default expiry time is 14 days in milliseconds
-export class QuellCache implements QuellCache {
+export class QuellCache {
+  idCache: IdCacheType;
+  schema: GraphQLSchema;
+  costParameters: CostParamsType;
+  queryMap: QueryMapType;
+  mutationMap: MutationMapType;
+  fieldsMap: FieldsMapType;
+  cacheExpiration: number;
+  redisReadBatchSize: number;
+  redisCache: RedisClientType;
+
   constructor({
     schema,
     cacheExpiration = 1209600, // default expiry time is 14 days in milliseconds;
@@ -1753,753 +1749,4 @@
     // return next
     return next();
   }
-}
-<<<<<<< HEAD
-// Modularized functions
-/**
- * createQueryStr traverses over a supplied query Object and uses the fields on there to create a query string reflecting the data,
- * this query string is a modified version of the query string received by Quell that has references to data found within the cache removed
- * so that the final query is reduced in scope and faster
- * @param {Object} queryObject - a modified version of the prototype with only values we want to pass onto the queryString
- * @param {String} operationType - a string indicating the GraphQL operation type- 'query', 'mutation', etc.
- */
-function createQueryStr(
-  queryObject: QueryObject | ProtoObjType,
-  operationType: string
-): string {
-  if (Object.keys(queryObject).length === 0) return '';
-  const openCurly = '{';
-  const closeCurly = '}';
-  const openParen = '(';
-  const closeParen = ')';
-
-  let mainStr = '';
-
-  // iterate over every key in queryObject
-  // place key into query object
-  for (const key in queryObject) {
-    mainStr += ` ${key}${getAliasType(
-      queryObject[key] as QueryFields
-    )}${getArgs(queryObject[key] as QueryFields)} ${openCurly} ${stringify(
-      queryObject[key] as QueryFields
-    )}${closeCurly}`;
-  }
-
-  /**
-   * stringify is a helper function that is used to recursively build a graphQL query string from a nested object and
-   * will ignore any __values (ie __alias and __args)
-   * @param {Object} fields - an object whose properties need to be converted to a string to be used for a graphQL query
-   * @returns {string} innerStr - a graphQL query string
-   */
-  // recurse to build nested query strings
-  // ignore all __values (ie __alias and __args)
-  function stringify(fields: QueryFields): string {
-    // initialize inner string
-    let innerStr = '';
-    // iterate over KEYS in OBJECT
-    for (const key in fields) {
-      // is fields[key] string? concat with inner string & empty space
-      if (typeof fields[key] === 'boolean') {
-        innerStr += key + ' ';
-      }
-      // is key object? && !key.includes('__'), recurse stringify
-      if (typeof fields[key] === 'object' && !key.includes('__')) {
-        const fieldsObj: QueryFields = fields[key] as QueryFields;
-        // TODO try to fix this error
-        const type: string = getAliasType(fieldsObj);
-        const args: string = getArgs(fieldsObj);
-        innerStr += `${key}${type}${args} ${openCurly} ${stringify(
-          fieldsObj
-        )}${closeCurly} `;
-      }
-    }
-
-    return innerStr;
-  }
-  // iterates through arguments object for current field and creates arg string to attach to query string
-  function getArgs(fields: QueryFields): string {
-    let argString = '';
-    if (!fields.__args) return '';
-
-    Object.keys(fields.__args).forEach((key) => {
-      argString
-        ? (argString += `, ${key}: "${(fields.__args as QueryFields)[key]}"`)
-        : (argString += `${key}: "${(fields.__args as QueryFields)[key]}"`);
-    });
-
-    // return arg string in parentheses, or if no arguments, return an empty string
-    return argString ? `${openParen}${argString}${closeParen}` : '';
-  }
-
-  // if Alias exists, formats alias for query string
-  function getAliasType(fields: QueryFields): string {
-    return fields.__alias ? `: ${fields.__type}` : '';
-  }
-
-  // create final query string
-  const queryStr: string = openCurly + mainStr + ' ' + closeCurly;
-  return operationType ? operationType + ' ' + queryStr : queryStr;
-}
-
-/**
- * createQueryObj takes in a map of fields and true/false values (the prototype), and creates a query object containing any values missing from the cache
- * the resulting queryObj is then used as a template to create GQL query strings
- * @param {String} map - map of fields and true/false values from initial request, should be the prototype
- * @returns {Object} queryObject with only values to be requested from GraphQL endpoint
- */
-function createQueryObj(map: ProtoObjType): ProtoObjType {
-  const output: ProtoObjType = {};
-  // iterate over every key in map
-  // true values are filtered out, false values are placed on output
-  for (const key in map) {
-    const reduced: ProtoObjType = reducer(map[key] as ProtoObjType);
-    if (Object.keys(reduced).length > 0) {
-      output[key] = reduced;
-    }
-  }
-
-  /**
-   * reducer takes in a fields object and returns only the values needed from the server
-   * @param {Object} fields - Object containing true or false values that determines what should be
-   * retrieved from the server.
-   * @returns {Object} Filtered object of only queries without a value or an empty object
-   */
-  // filter fields object to contain only values needed from server
-  function reducer(fields: ProtoObjType): ProtoObjType {
-    // filter stores values needed from server
-    const filter: ProtoObjType = {};
-    // propsFilter for properties such as args, aliases, etc.
-    const propsFilter: ProtoObjType = {};
-
-    for (const key in fields) {
-      // if value is false, place directly on filter
-      if (fields[key] === false) {
-        filter[key] = false;
-      }
-      // force the id onto the query object
-      if (key === 'id' || key === '_id' || key === 'ID' || key === 'Id') {
-        filter[key] = false;
-      }
-
-      // if value is an object, recurse to determine nested values
-      if (typeof fields[key] === 'object' && !key.includes('__')) {
-        const reduced: ProtoObjType = reducer(fields[key] as ProtoObjType);
-        // if reduced object has any values to pass, place on filter
-        if (Object.keys(reduced).length > 1) {
-          filter[key] = reduced;
-        }
-      }
-
-      // if reserved property such as args or alias, place on propsFilter
-      if (key.includes('__')) {
-        propsFilter[key] = fields[key];
-      }
-    }
-
-    const numFields: number = Object.keys(fields).length;
-
-    // if the filter has any values to pass, return filter & propsFilter, otherwise return empty object
-    return Object.keys(filter).length > 1 && numFields > 5
-      ? { ...filter, ...propsFilter }
-      : {};
-  }
-  return output;
-}
-
-/**
- * joinResponses combines two objects containing results from separate sources and outputs a single object with information from both sources combined,
- * formatted to be delivered to the client, using the queryProto as a template for how to structure the final response object.
- * @param {Object} cacheResponse - response data from the cache
- * @param {Object} serverResponse - response data from the server or external API
- * @param {Object} queryProto - current slice of the prototype being used as a template for final response object structure
- * @param {Boolean} fromArray - whether or not the current recursive loop came from within an array, should NOT be supplied to function call
- */
-function joinResponses(
-  cacheResponse: DataResponse,
-  serverResponse: DataResponse,
-  queryProto: QueryObject | ProtoObjType,
-  fromArray = false
-): MergedResponse {
-  let mergedResponse: MergedResponse = {};
-
-  // loop through fields object keys, the "source of truth" for structure
-  // store combined responses in mergedResponse
-  for (const key in queryProto) {
-    // for each key, check whether data stored at that key is an array or an object
-    const checkResponse: DataResponse = Object.prototype.hasOwnProperty.call(
-      serverResponse,
-      key
-    )
-      ? serverResponse
-      : cacheResponse;
-    if (Array.isArray(checkResponse[key])) {
-      // merging logic depends on whether the data is on the cacheResponse, serverResponse, or both
-      // if both of the caches contain the same keys...
-      if (cacheResponse[key] && serverResponse[key]) {
-        // we first check to see if the responses have identical keys to both avoid
-        // only returning 1/2 of the data (ex: there are 2 objects in the cache and
-        // you query for 4 objects (which includes the 2 cached objects) only returning
-        // the 2 new objects from the server)
-        // if the keys are identical, we can return a "simple" merge of both
-        const cacheKeys: string[] = Object.keys(
-          (cacheResponse[key] as Data)[0]
-        );
-        const serverKeys: string[] = Object.keys(
-          (serverResponse[key] as Data)[0]
-        );
-        let keysSame = true;
-        for (let n = 0; n < cacheKeys.length; n++) {
-          if (cacheKeys[n] !== serverKeys[n]) keysSame = false;
-        }
-        if (keysSame) {
-          mergedResponse[key] = [
-            ...(cacheResponse[key] as Data[]),
-            ...(serverResponse[key] as Data[])
-          ];
-        }
-        // otherwise, we need to combine the responses at the object level
-        else {
-          const mergedArray = [];
-          for (let i = 0; i < (cacheResponse[key] as Data[]).length; i++) {
-            // for each index of array, combine cache and server response objects
-            const joinedResponse: MergedResponse = joinResponses(
-              { [key]: (cacheResponse[key] as Data[])[i] },
-              { [key]: (serverResponse[key] as Data[])[i] },
-              { [key]: queryProto[key] },
-              true
-            );
-            mergedArray.push(joinedResponse);
-          }
-          mergedResponse[key] = mergedArray;
-        }
-      } else if (cacheResponse[key]) {
-        mergedResponse[key] = cacheResponse[key];
-      } else {
-        mergedResponse[key] = serverResponse[key];
-      }
-    } else {
-      if (!fromArray) {
-        // if object doesn't come from an array, we must assign on the object at the given key
-        mergedResponse[key] = {
-          ...cacheResponse[key],
-          ...serverResponse[key]
-        };
-      } else {
-        // if the object comes from an array, we do not want to assign to a key as per GQL spec
-        (mergedResponse as object) = {
-          ...cacheResponse[key],
-          ...serverResponse[key]
-        };
-      }
-
-      for (const fieldName in queryProto[key] as ProtoObjType) {
-        // check for nested objects
-        if (
-          typeof (queryProto[key] as ProtoObjType)[fieldName] === 'object' &&
-          !fieldName.includes('__')
-        ) {
-          // recurse joinResponses on that object to create deeply nested copy on mergedResponse
-          let mergedRecursion: MergedResponse = {};
-          if (cacheResponse[key] && serverResponse[key]) {
-            if (
-              (cacheResponse[key] as Data)[fieldName] &&
-              (serverResponse[key] as Data)[fieldName]
-            ) {
-              mergedRecursion = joinResponses(
-                {
-                  [fieldName]: (cacheResponse[key] as DataResponse)[fieldName]
-                },
-                {
-                  [fieldName]: (serverResponse[key] as DataResponse)[fieldName]
-                },
-                { [fieldName]: (queryProto[key] as QueryObject)[fieldName] }
-              );
-            } else if ((cacheResponse[key] as Data)[fieldName]) {
-              mergedRecursion[fieldName] = (
-                cacheResponse[key] as MergedResponse
-              )[fieldName];
-            } else {
-              mergedRecursion[fieldName] = (
-                serverResponse[key] as MergedResponse
-              )[fieldName];
-            }
-          }
-          // place on merged response, spreading the mergedResponse[key] if it
-          // is an object or an array, or just adding it as a value at key otherwise
-          if (
-            typeof mergedResponse[key] === 'object' ||
-            Array.isArray(mergedResponse[key])
-          ) {
-            mergedResponse[key] = {
-              ...(mergedResponse[key] as MergedResponse | MergedResponse[]),
-              ...mergedRecursion
-            };
-          } else {
-            // case for when mergedResponse[key] is not an object or array and possibly
-            // boolean or a string
-            mergedResponse[key] = {
-              key: mergedResponse[key] as Data | boolean,
-              ...mergedRecursion
-            };
-          }
-        }
-      }
-    }
-  }
-  return mergedResponse;
-}
-/**
- * parseAST traverses the abstract syntax tree depth-first to create a template for future operations, such as
- * request data from the cache, creating a modified query string for additional information needed, and joining cache and database responses
- * @param {Object} AST - an abstract syntax tree generated by gql library that we will traverse to build our prototype
- * @param {Object} options - a field for user-supplied options, not fully integrated
- * @returns {Object} prototype object
- * @returns {string} operationType
- * @returns {Object} frags object
- */
-function parseAST(
-  AST: DocumentNode,
-  options: ParseASTOptions = { userDefinedID: null }
-): { proto: ProtoObjType; operationType: string; frags: FragsType } {
-  // Initialize prototype and frags as empty objects.
-  // Information from the AST is distilled into the prototype for easy
-  // access during caching, rebuilding query strings, etc.
-  const proto: ProtoObjType = {};
-
-  // The frags object will contain the fragments defined in the query in a format
-  // similar to the proto.
-  const frags: FragsType = {};
-
-  // Create operation type variable. This will be 'query', 'mutation', 'subscription', 'noID', or 'unQuellable'.
-  let operationType = '';
-
-  // Initialize a stack to keep track of depth first parsing path.
-  const stack: string[] = [];
-
-  // Create field arguments object, which will track the id, type, alias, and args for the fields.
-  // The field arguments object will eventually be merged with the prototype object.
-  const fieldArgs: FieldArgsType = {};
-
-  // Extract the userDefinedID from the options object, if provided.
-  const userDefinedID: string | null | undefined = options.userDefinedID;
-
-  /**
-   * visit is a utility provided in the graphql-JS library. It performs a
-   * depth-first traversal of the abstract syntax tree, invoking a callback
-   * when each SelectionSet node is entered. That function builds the prototype.
-   * Invokes a callback when entering and leaving Field node to keep track of nodes with stack
-   *
-   * Find documentation at:
-   * https://graphql.org/graphql-js/language/#visit
-   */
-  visit(AST, {
-    // The enter function will be triggered upon entering each node in the traversal.
-    enter(node: ASTNode) {
-      // Quell cannot cache directives, so we need to return as unQuellable if the node has directives.
-      if ((node as GQLNodeWithDirectivesType)?.directives) {
-        if ((node as GQLNodeWithDirectivesType)?.directives?.length ?? 0 > 0) {
-          operationType = 'unQuellable';
-          // Return BREAK to break out of the current traversal branch.
-          return BREAK;
-        }
-      }
-    },
-
-    // If the current node is of type OperationDefinition, this function will be triggered upon entering it.
-    // It checks the type of operation being performed.
-    OperationDefinition(node: OperationDefinitionNode) {
-      // Quell cannot cache subscriptions, so we need to return as unQuellable if the type is subscription.
-      operationType = node.operation;
-      if (node.operation === 'subscription') {
-        operationType = 'unQuellable';
-        // Return BREAK to break out of the current traversal branch.
-        return BREAK;
-      }
-    },
-
-    // If the current node is of type FragmentDefinition, this function will be triggered upon entering it.
-    FragmentDefinition(node: FragmentDefinitionNode) {
-      // Add the fragment name to the stack.
-      stack.push(node.name.value);
-
-      // Get the name of the fragment.
-      const fragName = node.name.value;
-
-      // Add the fragment name as a key in the frags object, initialized to an empty object.
-      frags[fragName] = {};
-      // Loop through the selections in the selection set for the current FragmentDefinition node.
-      for (let i = 0; i < node.selectionSet.selections.length; i++) {
-        // Below, we get the 'name' property from the SelectionNode.
-        // However, InlineFragmentNode (one of the possible types for SelectionNode) does
-        // not have a 'name' property, so we will want to skip nodes with that type.
-        if (node.selectionSet.selections[i].kind !== 'InlineFragment') {
-          // Add base-level field names in the fragment to the frags object.
-          frags[fragName][
-            (
-              node.selectionSet.selections[i] as FieldNode | FragmentSpreadNode
-            ).name.value
-          ] = true;
-        }
-      }
-    },
-
-    Field: {
-      // If the current node is of type Field, this function will be triggered upon entering it.
-      enter(node: FieldNode) {
-        // Return introspection queries as unQuellable so that we do not cache them.
-        // "__keyname" syntax is later used for Quell's field-specific options, though this does not create collision with introspection.
-        if (node.name.value.includes('__')) {
-          operationType = 'unQuellable';
-          // Return BREAK to break out of the current traversal branch.
-          return BREAK;
-        }
-
-        // Create an args object that will be populated with the current node's arguments.
-        const argsObj: ArgsObjType = {};
-
-        // auxillary object for storing arguments, aliases, field-specific options, and more
-        // query-wide options should be handled on Quell's options object
-        const auxObj: AuxObjType = {
-          __id: null
-        };
-
-        // Loop through the field's arguments.
-        if (node.arguments) {
-          node.arguments.forEach((arg: ArgumentNode) => {
-            const key = arg.name.value;
-
-            // Quell cannot cache queries with variables, so we need to return unQuellable if the query has variables.
-            if (arg.value.kind === 'Variable' && operationType === 'query') {
-              operationType = 'unQuellable';
-              // Return BREAK to break out of the current traversal branch.
-              return BREAK;
-            }
-
-            /*
-             * In the next step, we get the value from the argument node's value node.
-             * This assumes that the value node has a 'value' property.
-             * If the 'kind' of the value node is ObjectValue, ListValue, NullValue, or ListValue
-             * then the value node will not have a 'value' property, so we must first check that
-             * the 'kind' does not match any of those types.
-             */
-            if (
-              arg.value.kind === 'NullValue' ||
-              arg.value.kind === 'ObjectValue' ||
-              arg.value.kind === 'ListValue'
-            ) {
-              operationType = 'unQuellable';
-              // Return BREAK to break out of the current traversal branch.
-              return BREAK;
-            }
-
-            // Assign argument values to argsObj (key will be argument name, value will be argument value),
-            // skipping field-specific options ('__') provided as arguments.
-            if (!key.includes('__')) {
-              // Get the value from the argument node's value node.
-              argsObj[key] = (arg.value as ValidArgumentNodeType).value;
-            }
-
-            // If a userDefinedID was included in the options object and the current argument name matches
-            // that ID, update the auxiliary object's id.
-            if (userDefinedID ? key === userDefinedID : false) {
-              auxObj.__id = (arg.value as ValidArgumentNodeType).value;
-            } else if (
-              // If a userDefinedID was not provided, determine the uniqueID from the args.
-              // Note: do not use key.includes('id') to avoid assigning fields such as "idea" or "idiom" as uniqueID.
-              key === 'id' ||
-              key === '_id' ||
-              key === 'ID' ||
-              key === 'Id'
-            ) {
-              // If the name of the argument is 'id', '_id', 'ID', or 'Id',
-              // set the '__id' field on the auxObj equal to value of that argument.
-              auxObj.__id = (arg.value as ValidArgumentNodeType).value;
-            }
-          });
-        }
-
-        // Gather other auxiliary data such as aliases, arguments, query type, and more to append to the prototype for future reference.
-
-        // Set the fieldType (which will be the key in the fieldArgs object) equal to either the field's alias or the field's name.
-        const fieldType: string = node.alias
-          ? node.alias.value
-          : node.name.value;
-
-        // Set the '__type' property of the auxiliary object equal to the field's name, converted to lower case.
-        auxObj.__type = node.name.value.toLowerCase();
-
-        // Set the '__alias' property of the auxiliary object equal to the field's alias if it has one.
-        auxObj.__alias = node.alias ? node.alias.value : null;
-
-        // Set the '__args' property of the auxiliary object equal to the args
-        auxObj.__args = Object.keys(argsObj).length > 0 ? argsObj : null;
-
-        // Add auxObj fields to prototype, allowing future access to type, alias, args, etc.
-        /*
-         * BUG: Should "...argsObj[fieldType]" be removed? Because we verified above that all the values in
-         * argsObj will be string/boolean/null, argsObj[fieldType] will never be an object, so spreading it will
-         * not result in key-value pairs. -- Removed argsObj[fieldType] from being spread into fieldArgs
-         */
-        fieldArgs[fieldType] = {
-          ...auxObj
-        };
-        // Add the field type to stacks to keep track of depth-first parsing path.
-        stack.push(fieldType);
-      },
-
-      // If the current node is of type Field, this function will be triggered after visiting it and all of its children.
-      leave() {
-        // Pop stacks to keep track of depth-first parsing path
-        stack.pop();
-      }
-    },
-
-    SelectionSet: {
-      // If the current node is of type SelectionSet, this function will be triggered upon entering it.
-      // The selection sets contain all of the sub-fields.
-      // Iterate through the sub-fields to construct fieldsObject
-      enter(
-        node: SelectionSetNode,
-        key: string | number | undefined,
-        parent: ASTNode | readonly ASTNode[] | undefined,
-        // eslint-disable-next-line @typescript-eslint/no-unused-vars
-        path: readonly (string | number)[],
-        // eslint-disable-next-line @typescript-eslint/no-unused-vars
-        ancestors: readonly (ASTNode | readonly ASTNode[])[]
-      ) {
-        /*
-         * Exclude SelectionSet nodes whose parents' are not of the kind
-         * 'Field' to exclude nodes that do not contain information about
-         *  queried fields.
-         */
-        // FIXME: It is possible for the parent to be an array. This happens when the selection set
-        // is a fragment spread. In that case, the parent will not have a 'kind' property. For now,
-        // add a check that parent is not an array.
-        if (
-          parent && // parent is not undefined
-          !Array.isArray(parent) && // parent is not readonly ASTNode[]
-          (parent as ASTNode).kind === 'Field' // can now safely cast parent to ASTNode
-        ) {
-          const fieldsValues: FieldsValuesType = {};
-
-          /*
-           * Create a variable called fragment, initialized to false, to indicate whether the selection set includes a fragment spread.
-           * Loop through the current selection set's selections array.
-           * If the array contains a FragmentSpread node, set the fragment variable to true.
-           * This is reset to false upon entering each new selection set.
-           */
-          let fragment = false;
-          for (const field of node.selections) {
-            if (field.kind === 'FragmentSpread') fragment = true;
-            /*
-             * If the current selection in the selections array is not a nested object
-             * (i.e. does not have a SelectionSet), set its value in fieldsValues to true.
-             * Below, we get the 'name' property from the SelectionNode.
-             * However, InlineFragmentNode (one of the possible types for SelectionNode) does
-             * not have a 'name' property, so we will want to skip nodes with that type.
-             * Furthermore, FragmentSpreadNodes never have a selection set property.
-             */
-            if (
-              field.kind !== 'InlineFragment' &&
-              (field.kind === 'FragmentSpread' || !field.selectionSet)
-            )
-              fieldsValues[field.name.value] = true;
-          }
-          // if ID was not included on the request then the query will not be included in the cache, but the request will be processed
-          // AND if current node is NOT a fragment.
-          if (
-            !Object.prototype.hasOwnProperty.call(fieldsValues, 'id') &&
-            !Object.prototype.hasOwnProperty.call(fieldsValues, '_id') &&
-            !Object.prototype.hasOwnProperty.call(fieldsValues, 'ID') &&
-            !Object.prototype.hasOwnProperty.call(fieldsValues, 'Id') &&
-            !fragment
-          ) {
-            operationType = 'noID';
-            // Return BREAK to break out of the current traversal branch.
-            return BREAK;
-          }
-
-          // place current fieldArgs object onto fieldsObject so it gets passed along to prototype
-          // fieldArgs contains arguments, aliases, etc.
-          const fieldsObject: FieldsObjectType = {
-            ...fieldsValues,
-            ...fieldArgs[stack[stack.length - 1]]
-          };
-          // loop through stack to get correct path in proto for temp object;
-          stack.reduce(
-            (prev: ProtoObjType, curr: string, index: number): ProtoObjType => {
-              // if last item in path, set value
-              if (index + 1 === stack.length) prev[curr] = { ...fieldsObject };
-              return prev[curr] as ProtoObjType;
-            },
-            proto
-          );
-        }
-      },
-
-      // If the current node is of type SelectionSet, this function will be triggered upon entering it.
-      leave() {
-        // pop stacks to keep track of depth-first parsing path
-        stack.pop();
-      }
-    }
-  });
-  return { proto, operationType, frags };
-}
-/**
- * updateProtoWithFragment takes collected fragments and integrates them onto the prototype where referenced
- * @param {Object} protoObj - prototype before it has been updated with fragments
- * @param {Object} frags - fragments object to update prototype with
- * @returns {Object} updated prototype object
- */
-function updateProtoWithFragment(
-  protoObj: ProtoObjType,
-  frags: FragsType
-): ProtoObjType {
-  // If the proto or frags objects are null/undefined, return the protoObj.
-  if (!protoObj || !frags) return protoObj;
-
-  // Loop through the fields in the proto object.
-  for (const key in protoObj) {
-    // If the field is a nested object and not an introspection field (fields starting with '__'
-    // that provide information about the underlying schema)
-    if (typeof protoObj[key] === 'object' && !key.includes('__')) {
-      // Update the field to the result of recursively calling updateProtoWithFragment,
-      // passing the field and fragments.
-      protoObj[key] = updateProtoWithFragment(
-        protoObj[key] as ProtoObjType,
-        frags
-      );
-    }
-
-    // If the field is a reference to a fragment, replace the reference to the fragment with
-    // the actual fragment.
-    if (Object.prototype.hasOwnProperty.call(frags, key)) {
-      protoObj = { ...protoObj, ...frags[key] };
-      delete protoObj[key];
-    }
-  }
-
-  // Return the updated proto
-  return protoObj;
-}
-
-/**
- *  getMutationMap generates a map of mutation to GraphQL object types. This mapping is used
- *  to identify references to cached data when mutation occurs.
- *  @param {Object} schema - GraphQL defined schema that is used to facilitate caching by providing valid queries,
- *  mutations, and fields
- *  @returns {Object} mutationMap - map of mutations to GraphQL types
- */
-function getMutationMap(schema: GraphQLSchema): MutationMapType {
-  const mutationMap: MutationMapType = {};
-  // get object containing all root mutations defined in the schema
-  const mutationTypeFields: GraphQLSchema['_mutationType'] = schema
-    ?.getMutationType()
-    ?.getFields();
-  // if queryTypeFields is a function, invoke it to get object with queries
-  const mutationsObj =
-    typeof mutationTypeFields === 'function'
-      ? mutationTypeFields()
-      : mutationTypeFields;
-  for (const mutation in mutationsObj) {
-    // get name of GraphQL type returned by query
-    // if ofType --> this is collection, else not collection
-    let returnedType;
-    if (mutationsObj[mutation].type.ofType) {
-      returnedType = [];
-      returnedType.push(mutationsObj[mutation].type.ofType.name);
-    }
-    if (mutationsObj[mutation].type.name) {
-      returnedType = mutationsObj[mutation].type.name;
-    }
-    mutationMap[mutation] = returnedType;
-  }
-  return mutationMap;
-}
-
-/**
- *  getQueryMap generates a map of queries to GraphQL object types. This mapping is used
- *  to identify and create references to cached data.
- *  @param {Object} schema - GraphQL defined schema that is used to facilitate caching by providing valid queries,
- *  mutations, and fields
- *  @returns {Object} queryMap - map of queries to GraphQL types
- */
-function getQueryMap(schema: GraphQLSchema): QueryMapType {
-  const queryMap: QueryMapType = {};
-  // get object containing all root queries defined in the schema
-  const queryTypeFields: GraphQLSchema['_queryType'] = schema
-    ?.getQueryType()
-    ?.getFields();
-  // if queryTypeFields is a function, invoke it to get object with queries
-  const queriesObj =
-    typeof queryTypeFields === 'function' ? queryTypeFields() : queryTypeFields;
-  for (const query in queriesObj) {
-    // get name of GraphQL type returned by query
-    // if ofType --> this is collection, else not collection
-    let returnedType;
-    if (queriesObj[query].type.ofType) {
-      returnedType = [];
-      returnedType.push(queriesObj[query].type.ofType.name);
-    }
-    if (queriesObj[query].type.name) {
-      returnedType = queriesObj[query].type.name;
-    }
-    queryMap[query] = returnedType;
-  }
-  return queryMap;
-}
-
-/**
- *  getFieldsMap generates of map of fields to GraphQL types. This mapping is used to identify
- *  and create references to cached data.
- *  @param {Object} schema - GraphQL defined schema that is used to facilitate caching by providing valid queries,
- *  mutations, and fields
- *  @returns {Object} fieldsMap - map of fields to GraphQL types
- */
-
-function getFieldsMap(schema: GraphQLSchema): FieldsMapType {
-  const fieldsMap: FieldsMapType = {};
-  const typesList: GraphQLSchema['_typeMap'] = schema?.getTypeMap();
-  const builtInTypes: string[] = [
-    'String',
-    'Int',
-    'Float',
-    'Boolean',
-    'ID',
-    'Query',
-    '__Type',
-    '__Field',
-    '__EnumValue',
-    '__DirectiveLocation',
-    '__Schema',
-    '__TypeKind',
-    '__InputValue',
-    '__Directive'
-  ];
-  // exclude built-in types
-  const customTypes = Object.keys(typesList).filter(
-    (type) =>
-      !builtInTypes.includes(type) && type !== schema.getQueryType()?.name
-  );
-  // loop through types
-  for (const type of customTypes) {
-    const fieldsObj: FieldsObjectType = {};
-    let fields = typesList[type]._fields;
-    if (typeof fields === 'function') fields = fields();
-    for (const field in fields) {
-      const key: string = fields[field].name;
-      const value: string = fields[field].type.ofType
-        ? fields[field].type.ofType.name
-        : fields[field].type.name;
-      fieldsObj[key] = value;
-    }
-    // place assembled types on fieldsMap
-    fieldsMap[type] = fieldsObj;
-  }
-  return fieldsMap;
-}
-=======
-
-module.exports = QuellCache;
->>>>>>> 68838def
+}
import { DocumentNode } from 'graphql';
const { Response, Request, NextFunction, RequestHandler } = require('express');
const redis = require('redis');
const { parse } = require('graphql/language/parser');
const { visit, BREAK } = require('graphql/language/visitor');
const { graphql } = require('graphql');

import { Request, Response, NextFunction } from 'express';
import {
  QueryObject,
  QueryFields,
  MapType,
  DatabaseResponseDataRaw,
  TypeData,
  Type,
  MergedResponse,
  DataResponse,
  Data,
} from './types';

const defaultCostParams = {
  maxCost: 5000, // maximum cost allowed before a request is rejected
  mutationCost: 5, // cost of a mutation
  objectCost: 2, // cost of retrieving an object
  scalarCost: 1, // cost of retrieving a scalar
  depthCostFactor: 1.5, // multiplicative cost of each depth level
  maxDepth: 10, // depth limit parameter
  ipRate: 3, // requests allowed per second
};

let idCache = {};
type RedisOptionsType = {
  getStats: boolean;
  getKeys: boolean;
  getValues: boolean;
};

type RedisStatsType = {
  server: { name: string; value?: string }[];
  client: { name: string; value?: string }[];
  memory: { name: string; value?: string }[];
  stats: { name: string; value?: string }[];
};
type ServerErrorType = {
  log: string;
  status: number;
  message: { err: string };
};
type QuellCache = {
  clearCache: RequestHandler;
  getRedisKeys: RequestHandler;
  getRedisValues: RequestHandler;
  depthLimit: RequestHandler;
  costLimit: RequestHandler;
};
type ResponseDataType = {
  [k: string]: string | ResponseDataType | ResponseDataType[];
};
/**
 * Creates a QuellCache instance that provides middleware for caching between the graphQL endpoint and
 * front-end requests, connects to redis cloud store via user-specified parameters.
 *    - it takes in a schema, redis specifications grouped into an object, cache expiration time in seconds,
 *    and cost parameters as an object
 *    - if there is no cache expiration provided by the user, cacheExpiration defaults to 14 days in seconds,
 *    - if there are no cost parameters provided by the user, costParameters is given the default values
 *    found in defaultCostParameters
 *  @param {Object} schema - GraphQL defined schema that is used to facilitate caching by providing valid queries,
 *  mutations, and fields
 *  @param {Number} cacheExpiration - Time in seconds for redis values to be evicted from the cache
 *  @param {Object} costParameters - An object with key-pair values for maxCost, mutationCost, objectCost,
 *  scalarCost, depthCostFactor, maxDepth, ipRate
 *  @param {Number} redisPort - Redis port that Quell uses to facilitate caching
 *  @param {String} redisHost - Redis host URI
 *  @param {String} redisPassword - Redis password to host URI
 */
class QuellCache {
  // default host is localhost, default expiry time is 14 days in milliseconds
  constructor(
    schema,
    cacheExpiration = 1209600,
    costParameters = defaultCostParams,
    redisPort,
    redisHost,
    redisPassword,
    idCache
  ) {
    this.idCache = idCache;
    this.schema = schema;
    this.costParameters = Object.assign(defaultCostParams, costParameters);
    this.depthLimit = this.depthLimit.bind(this);
    this.costLimit = this.costLimit.bind(this);
    this.rateLimiter = this.rateLimiter.bind(this);
    this.queryMap = this.getQueryMap(schema);
    this.mutationMap = this.getMutationMap(schema);
    this.fieldsMap = this.getFieldsMap(schema);
    this.idMap = this.getIdMap();
    this.cacheExpiration = cacheExpiration;
    this.redisReadBatchSize = 10;
    this.redisCache = redis.createClient({
      socket: { host: redisHost, port: redisPort },
      password: redisPassword,
    });
    this.query = this.query.bind(this);
    this.parseAST = this.parseAST.bind(this);
    this.clearCache = this.clearCache.bind(this);
    this.buildFromCache = this.buildFromCache.bind(this);
    this.generateCacheID = this.generateCacheID.bind(this);
    this.updateCacheByMutation = this.updateCacheByMutation.bind(this);
    this.deleteCacheById = this.deleteCacheById.bind(this);
    this.getStatsFromRedis = this.getStatsFromRedis.bind(this);
    this.getRedisInfo = this.getRedisInfo.bind(this);
    this.getRedisKeys = this.getRedisKeys.bind(this);
    this.getRedisValues = this.getRedisValues.bind(this);
    this.joinResponses = this.joinResponses.bind(this);
    this.redisCache.connect().then(() => {
      console.log('Connected to redisCache');
    });
  }

  /**
   * A redis-based IP rate limiter method. It:
   *    - receives the ipRate in requests per second from the request object on the front-end,
   *    - if there is no ipRate set on front-end, it'll default to the value in the defaultCostParameters,
   *    - creates a key using the IP address and current time in seconds,
   *    - increments the value at this key for each new call received,
   *    - if the value of calls is greater than the ipRate limit, it will not process the query,
   *    - keys are set to expire after 1 second
   *  @param {Object} req - Express request object, including request body with GraphQL query string
   *  @param {Object} res - Express response object, will carry query response to next middleware
   *  @param {Function} next - Express next middleware function, invoked when QuellCache completes its work
   */
  async rateLimiter(req, res, next) {
    let ipRates;
    // ipRate can be reassigned to get ipRate limit from req.body if user selects requests limit
    if (req.body.costOptions.ipRate) ipRates = req.body.costOptions.ipRate;
    //  else ipRates = this.costParameters.ipRate;
    // return error if no query in request.
    if (!req.body.query) {
      return next({ log: 'Error: no GraphQL query found on request body' });
    }
    const ip = req.ip;
    const now = Math.floor(Date.now() / 1000);
    const ipKey = `${ip}:${now}`;

    this.redisCache.incr(ipKey, (err, count) => {
      if (err) {
        console.error('Redis cache error: ', err);
        return next({ log: 'Internal Server Error in redis :(' });
      }

      this.redisCache.expire(ipKey, 1);
      console.error('Redis cache incremented:', ipKey, count);
      return next();
    });

    const calls = await this.getFromRedis(ipKey);

    if (calls > ipRates) {
      return next({
        log: `Express error handler caught too many requests from this IP address: ${ip}`,
      });
    }
    return next();
  }

  /**
   * The class's controller method. It:
   *    - reads the query string from the request object,
   *    - tries to construct a response from cache,
   *    - reformulates a query for any data not in cache,
   *    - passes the reformulated query to the graphql library to resolve,
   *    - joins the cached and uncached responses,
   *    - decomposes and caches the joined query, and
   *    - attaches the joined response to the response object before passing control to the next middleware.
   *  @param {Object} req - Express request object, including request body with GraphQL query string
   *  @param {Object} res - Express response object, will carry query response to next middleware
   *  @param {Function} next - Express next middleware function, invoked when QuellCache completes its work
   */
  async query(req, res, next) {
    // handle request without query
    if (!req.body.query) {
      return next({ log: 'Error: no GraphQL query found on request body' });
    }
    // retrieve GraphQL query string from request object;
    const queryString = req.body.query;

    // create abstract syntax tree with graphql-js parser
    // if depth limit was implemented, then we don't need to run parse again and instead grab from res.locals.
    const AST = res.locals.AST ? res.locals.AST : parse(queryString);
    // create response prototype, and operation type, and fragments object
    // the response prototype is used as a template for most operations in quell including caching, building modified requests, and more
    const { proto, operationType, frags } = res.locals.parsedAST
      ? res.locals.parsedAST
      : this.parseAST(AST);

    // pass-through for queries and operations that QuellCache cannot handle
    if (operationType === 'unQuellable') {
      graphql({ schema: this.schema, source: queryString })
        .then((queryResult) => {
          res.locals.queryResponse = queryResult;
          return next();
        })
        .catch((error) => {
          return next('graphql library error: ', error);
        });

      /*
       * we can have two types of operation to take care of
       * MUTATION OR QUERY
       */
    } else if (operationType === 'noID') {
      graphql({ schema: this.schema, source: queryString })
        .then((queryResult) => {
          res.locals.queryResponse = queryResult;
          return next();
        })
        .catch((error) => {
          return next({ log: 'graphql library error: ', error });
        });
      let redisValue = await this.getFromRedis(queryString);
      if (redisValue != null) {
        redisValue = JSON.parse(redisValue);
        res.locals.queriesResponse = redisValue;
        return next();
      } else {
        graphql({ schema: this.schema, source: queryString })
          .then((queryResult) => {
            res.locals.queryResponse = queryResult;
            this.writeToCache(queryString, queryResult);
            return next();
          })
          .catch((error) => {
            return next('graphql library error: ', error);
          });
      }
    } else if (operationType === 'mutation') {
      // clear cache on mutation because now cache data is stale
      /*
      NOTE: this is not the logic we should be using for mutations--rather than flushing the cache and resetting the idCache
        we should instead be updating the cache following a mutation.
      */
      // this.redisCache.flushAll();
      idCache = {};

      let mutationQueryObject;
      let mutationName;
      let mutationType;
      for (const mutation in this.mutationMap) {
        if (Object.prototype.hasOwnProperty.call(proto, mutation)) {
          mutationName = mutation;
          mutationType = this.mutationMap[mutation];
          mutationQueryObject = proto[mutation];
          break;
        }
      }

      graphql({ schema: this.schema, source: queryString })
        .then((databaseResponse) => {
          // if redis needs to be updated, write to cache and send result back, we don't need to wait untill writeToCache is finished
          res.locals.queryResponse = databaseResponse;

          if (mutationQueryObject) {
            this.updateCacheByMutation(
              databaseResponse,
              mutationName,
              mutationType,
              mutationQueryObject
            );
          }
          return next();
        })
        .catch((error) => {
          return next('graphql library error: ', error);
        });
    } else {
      // if QUERY
      // combines fragments on prototype so we can access fragment values in cache
      const prototype =
        Object.keys(frags).length > 0
          ? this.updateProtoWithFragment(proto, frags)
          : proto;
      // list keys on prototype as reference for buildFromCache
      const prototypeKeys = Object.keys(prototype);

      // check cache for any requested values
      // modifies prototype to track any values not in the cache
      const cacheResponse = await this.buildFromCache(prototype, prototypeKeys);
      let mergedResponse;
      // create object of queries not found in cache, to create gql string
      const queryObject = this.createQueryObj(prototype);
      // if cached response is incomplete, reformulate query, handoff query, join responses, and cache joined responses
      if (Object.keys(queryObject).length > 0) {
        // the query string we send to GraphQL does not need any information found in the cache, so we create a new one
        const newQueryString = this.createQueryStr(queryObject, operationType);
        graphql({ schema: this.schema, source: newQueryString })
          .then(async (databaseResponseRaw) => {
            // databaseResponse must be parsed in order to join with cacheResponse before sending back to user
            const databaseResponse = JSON.parse(
              JSON.stringify(databaseResponseRaw)
            );
            // iterate over the keys in cacheresponse data to see if the cache has any data
            let cacheHasData = false;
            for (const key in cacheResponse.data) {
              if (Object.keys(cacheResponse.data[key]).length > 0) {
                cacheHasData = true;
              }
            }
            // join uncached and cached responses, if cache does not have data then just use the database response
            mergedResponse = cacheHasData
              ? this.joinResponses(
                  cacheResponse.data,
                  databaseResponse.data,
                  prototype
                )
              : databaseResponse;
            const currName = 'string it should not be again';
            await this.normalizeForCache(
              mergedResponse.data,
              this.queryMap,
              prototype,
              currName
            );
            mergedResponse.cached = false;
            res.locals.queryResponse = { ...mergedResponse };
            return next();
          })
          .catch((error) => {
            return next({ log: 'graphql library error: ', error });
          });
      } else {
        // if queryObject is empty, there is nothing left to query, can directly send information from cache
        cacheResponse.cached = true;
        res.locals.queryResponse = { ...cacheResponse };
        return next();
      }
    }
  }
  /**
   * UpdateIdCache:
   *    - stores keys in a nested object under parent name
   *    - if the key is a duplication, they are stored in an array
   *  @param {String} objKey - Object key; key to be cached without ID string
   *  @param {String} keyWithID - Key to be cached with ID string attatched; redis data is stored under this key
   *  @param {String} currName - The parent object name
   */
  updateIdCache(objKey, keyWithID, currName) {
    // if the parent object is not yet defined
    if (!idCache[currName]) {
      idCache[currName] = {};
      idCache[currName][objKey] = keyWithID;
      return;
    }
    // if parent obj is defined, but this is the first child key
    else if (!idCache[currName][objKey]) {
      idCache[currName][objKey] = [];
    }
    idCache[currName][objKey].push(keyWithID);
    // update ID cache under key of currName in an array
  }

  /**
   * parseAST traverses the abstract syntax tree depth-first to create a template for future operations, such as
   * request data from the cache, creating a modified query string for additional information needed, and joining cache and database responses
   * @param {Object} AST - an abstract syntax tree generated by gql library that we will traverse to build our prototype
   * @param {Object} options - a field for user-supplied options, not fully integrated
   * @returns {Object} prototype object
   * @returns {string} operationType
   * @returns {Object} frags object
   */
  parseAST(AST, options = { userDefinedID: null }) {
    // options = { userDefinedID: null }
    // initialize prototype as empty object
    // information from AST is distilled into the prototype for easy access during caching, rebuilding query strings, etc.
    const proto = {};
    const frags = {};

    // will be query, mutation, subscription, or unQuellable
    let operationType = '';

    // initialize stack to keep track of depth first parsing path
    const stack = [];

    // tracks arguments, aliases, etc. for specific fields
    // eventually merged with prototype object
    const fieldArgs = {};

    // extract userDefinedID from options object, if provided
    const userDefinedID = options.userDefinedID;

    /**
     * visit is a utility provided in the graphql-JS library. It performs a
     * depth-first traversal of the abstract syntax tree, invoking a callback
     * when each SelectionSet node is entered. That function builds the prototype.
     * Invokes a callback when entering and leaving Field node to keep track of nodes with stack
     *
     * Find documentation at:
     * https://graphql.org/graphql-js/language/#visit
     */
    visit(AST, {
      enter(node) {
        // cannot cache directives, return as unquellable
        if (node.directives) {
          if (node.directives.length > 0) {
            operationType = 'unQuellable';
            return BREAK;
          }
        }
      },
      OperationDefinition(node) {
        // cannot cache subscriptions, return as unquellable
        operationType = node.operation;
        if (node.operation === 'subscription') {
          operationType = 'unQuellable';
          return BREAK;
        }
      },
      // set-up for fragment definition traversal
      FragmentDefinition(node) {
        // update stack for path tracking
        stack.push(node.name.value);

        // extract base-level fields in the fragment into frags object
        const fragName = node.name.value;

        frags[fragName] = {}; // adding fragName to frags object as an empty object
        for (let i = 0; i < node.selectionSet.selections.length; i++) {
          frags[fragName][node.selectionSet.selections[i].name.value] = true;
        }
      },
      Field: {
        enter(node) {
          // return introspection queries as unQuellable to not cache them
          // "__keyname" syntax is later used for Quell's field-specific options, though this does not create collision with introspection
          if (node.name.value.includes('__')) {
            operationType = 'unQuellable';
            return BREAK;
          }

          // populates argsObj from current node's arguments
          // generates uniqueID
          const argsObj = {};

          // auxillary object for storing arguments, aliases, field-specific options, and more
          // query-wide options should be handled on Quell's options object
          const auxObj = {
            __id: null,
          };
          node.arguments.forEach((arg) => {
            const key = arg.name.value;
            // pass variables through
            if (arg.value.kind === 'Variable' && operationType === 'query') {
              operationType = 'unQuellable';
              return BREAK;
            }

            // assign args to argsObj, skipping field-specific options ('__') provided as arguments
            if (!key.includes('__')) {
              argsObj[key] = arg.value.value;
            }

            // identify uniqueID from args, options
            // assigns ID as userDefinedID if one is supplied on options object
            // note: do not use key.includes('id') to avoid assigning fields such as "idea" or "idiom" as uniqueID
            if (userDefinedID ? key === userDefinedID : false) {
              auxObj.__id = arg.value.value;
            } else if (
              key === 'id' ||
              key === '_id' ||
              key === 'ID' ||
              key === 'Id'
            ) {
              auxObj.__id = arg.value.value;
            }
          });

          // gather auxillary data such as aliases, arguments, query type, and more to append to the prototype for future reference

          const fieldType = node.alias ? node.alias.value : node.name.value;

          auxObj.__type = node.name.value.toLowerCase();

          auxObj.__alias = node.alias ? node.alias.value : null;

          auxObj.__args = Object.keys(argsObj).length > 0 ? argsObj : null;

          // adds auxObj fields to prototype, allowing future access to type, alias, args, etc.
          fieldArgs[fieldType] = {
            ...argsObj[fieldType],
            ...auxObj,
          };
          // add value to stacks to keep track of depth-first parsing path
          stack.push(fieldType);
        },
        leave() {
          // pop stacks to keep track of depth-first parsing path
          stack.pop();
        },
      },
      SelectionSet: {
        // selection sets contain all of the sub-fields
        // iterate through the sub-fields to construct fieldsObject
        enter(node, key, parent, path, ancestors) {
          /* Exclude SelectionSet nodes whose parents' are not of the kind
           * 'Field' to exclude nodes that do not contain information about
           *  queried fields.
           */
          if (parent.kind === 'Field') {
            const fieldsValues = {};

            // this fragment variable keeps track of whether or not the current node is a FragmentSpread.
            // it should reset back to false when traversing a new node.
            let fragment = false;
            for (const field of node.selections) {
              if (field.kind === 'FragmentSpread') fragment = true;
              // sets any fields values to true, unless it is a nested object (ie has selectionSet)
              if (!field.selectionSet) fieldsValues[field.name.value] = true;
            }
            // if ID was not included on the request then the query will not be included in the cache, but the request will be processed
            // AND if current node is NOT a fragment.
            if (
              !Object.prototype.hasOwnProperty.call(fieldsValues, 'id') &&
              !Object.prototype.hasOwnProperty.call(fieldsValues, '_id') &&
              !Object.prototype.hasOwnProperty.call(fieldsValues, 'ID') &&
              !Object.prototype.hasOwnProperty.call(fieldsValues, 'Id') &&
              !fragment
            ) {
              operationType = 'noID';
              return BREAK;
            }

            // place current fieldArgs object onto fieldsObject so it gets passed along to prototype
            // fieldArgs contains arguments, aliases, etc.
            const fieldsObject = {
              ...fieldsValues,
              ...fieldArgs[stack[stack.length - 1]],
            };
            // loop through stack to get correct path in proto for temp object;
            stack.reduce((prev, curr, index) => {
              // if last item in path, set value
              if (index + 1 === stack.length) prev[curr] = { ...fieldsObject };
              return prev[curr];
            }, proto);
          }
        },
        leave() {
          // pop stacks to keep track of depth-first parsing path
          stack.pop();
        },
      },
    });
    return { proto, operationType, frags };
  }

  /**
   * updateProtoWithFragment takes collected fragments and integrates them onto the prototype where referenced
   * @param {Object} protoObj - prototype before it has been updated with fragments
   * @param {Object} frags - fragments object to update prototype with
   * @returns {Object} updated prototype object
   */
  updateProtoWithFragment(protoObj, frags) {
    if (!protoObj) return;
    for (const key in protoObj) {
      // if nested field, recurse
      if (typeof protoObj[key] === 'object' && !key.includes('__')) {
        protoObj[key] = this.updateProtoWithFragment(protoObj[key], frags);
      }

      // if field is a reference to a fragment, add fragment to field in place of the reference to the fragment
      if (Object.prototype.hasOwnProperty.call(frags, key)) {
        protoObj = { ...protoObj, ...frags[key] };
        delete protoObj[key];
      }
    }

    return protoObj;
  }

  /**
   * createRedisKey creates key based on field name and argument id and returns string or null if key creation is not possible
   * @param {Object} mutationMap -
   * @param {Object} proto -
   * @param {Object} protoArgs -
   * @returns {Object} redisKey if possible, e.g. 'Book-1' or 'Book-2', where 'Book' is name from mutationMap and '1' is id from protoArgs
   * and isExist if we have this key in redis
   *
   */
  async createRedisKey(mutationMap, proto, protoArgs) {
    let isExist = false;
    let redisKey;
    let redisValue = null;
    for (const mutationName in proto) {
      const mutationArgs = protoArgs[mutationName];
      redisKey = mutationMap[mutationName];
      for (const key in mutationArgs) {
        let identifier = null;
        if (key === 'id' || key === '_id') {
          identifier = mutationArgs[key];
          redisKey = mutationMap[mutationName] + '-' + identifier;
          isExist = await this.checkFromRedis(redisKey);
          if (isExist) {
            redisValue = await this.getFromRedis(redisKey);
            redisValue = JSON.parse(redisValue);
            // combine redis value and protoArgs
            let argumentsValue;
            for (const mutationName in protoArgs) {
              // change later, now we assume that we have only one mutation
              argumentsValue = protoArgs[mutationName];
            }
            redisValue = this.updateObject(redisValue, argumentsValue);
          }
        }
      }
    }
    return { redisKey, isExist, redisValue };
  }

  /**
   * checkFromRedis reads from Redis cache and returns a promise.
   * @param {String} key - the key for Redis lookup
   * @returns {Promise} A promise that represents if the key was found in the redisCache
   */
  async checkFromRedis(key) {
    try {
      const existsInRedis = await this.redisCache.exists(key);
      return existsInRedis;
    } catch (err) {
      console.log('err in checkFromRedis: ', err);
    }
  }

  /**
   * execRedisRunQueue executes all previously queued transactions in Redis cache
   * @param {String} redisRunQueue - Redis queue of transactions awaiting execution
   */
  async execRedisRunQueue(redisRunQueue) {
    try {
      await redisRunQueue.exec();
    } catch (err) {
      console.log('err in execRedisRunQueue: ', err);
    }
  }

  /**
   * getFromRedis reads from Redis cache and returns a promise (Redis v4 natively returns a promise).
   * @param {String} key - the key for Redis lookup
   * @returns {Promise} A promise representing the value from the redis cache with the provided key
   */
  async getFromRedis(key) {
    try {
      if (typeof key !== 'string' || key === undefined) return;
      const lowerKey = key.toLowerCase();
      const redisResult = await this.redisCache.get(lowerKey);
      return redisResult;
    } catch (err) {
      console.log('err in getFromRedis: ', err);
    }
  }

  /**
   *  getMutationMap generates a map of mutation to GraphQL object types. This mapping is used
   *  to identify references to cached data when mutation occurs.
   *  @param {Object} schema - GraphQL defined schema that is used to facilitate caching by providing valid queries,
   *  mutations, and fields
   *  @returns {Object} mutationMap - map of mutations to GraphQL types
   */
  getMutationMap(schema) {
    const mutationMap = {};
    // get object containing all root mutations defined in the schema
    const mutationTypeFields = schema._mutationType._fields;
    // if queryTypeFields is a function, invoke it to get object with queries
    const mutationsObj =
      typeof mutationTypeFields === 'function'
        ? mutationTypeFields()
        : mutationTypeFields;
    for (const mutation in mutationsObj) {
      // get name of GraphQL type returned by query
      // if ofType --> this is collection, else not collection
      let returnedType;

      if (mutationsObj[mutation].type.ofType) {
        returnedType = [];
        returnedType.push(mutationsObj[mutation].type.ofType.name);
      }
      if (mutationsObj[mutation].type.name) {
        returnedType = mutationsObj[mutation].type.name;
      }
      mutationMap[mutation] = returnedType;
    }

    return mutationMap;
  }

  /**
   *  getQueryMap generates a map of queries to GraphQL object types. This mapping is used
   *  to identify and create references to cached data.
   *  @param {Object} schema - GraphQL defined schema that is used to facilitate caching by providing valid queries,
   *  mutations, and fields
   *  @returns {Object} queryMap - map of queries to GraphQL types
   */
  getQueryMap(schema) {
    const queryMap = {};
    // get object containing all root queries defined in the schema
    const queryTypeFields = schema._queryType._fields;
    // if queryTypeFields is a function, invoke it to get object with queries
    const queriesObj =
      typeof queryTypeFields === 'function'
        ? queryTypeFields()
        : queryTypeFields;
    for (const query in queriesObj) {
      // get name of GraphQL type returned by query
      // if ofType --> this is collection, else not collection
      let returnedType;
      if (queriesObj[query].type.ofType) {
        returnedType = [];
        returnedType.push(queriesObj[query].type.ofType.name);
      }
      if (queriesObj[query].type.name) {
        returnedType = queriesObj[query].type.name;
      }
      queryMap[query] = returnedType;
    }
    return queryMap;
  }

  /**
   *  getFieldsMap generates of map of fields to GraphQL types. This mapping is used to identify
   *  and create references to cached data.
   *  @param {Object} schema - GraphQL defined schema that is used to facilitate caching by providing valid queries,
   *  mutations, and fields
   *  @returns {Object} fieldsMap - map of fields to GraphQL types
   */
  getFieldsMap(schema) {
    const fieldsMap = {};
    const typesList = schema._typeMap;
    const builtInTypes = [
      'String',
      'Int',
      'Float',
      'Boolean',
      'ID',
      'Query',
      '__Type',
      '__Field',
      '__EnumValue',
      '__DirectiveLocation',
      '__Schema',
      '__TypeKind',
      '__InputValue',
      '__Directive',
    ];
    // exclude built-in types
    const customTypes = Object.keys(typesList).filter(
      (type) => !builtInTypes.includes(type) && type !== schema._queryType.name
    );
    // loop through types
    for (const type of customTypes) {
      const fieldsObj = {};
      let fields = typesList[type]._fields;
      if (typeof fields === 'function') fields = fields();
      for (const field in fields) {
        const key = fields[field].name;
        const value = fields[field].type.ofType
          ? fields[field].type.ofType.name
          : fields[field].type.name;
        fieldsObj[key] = value;
      }
      // place assembled types on fieldsMap
      fieldsMap[type] = fieldsObj;
    }
    return fieldsMap;
  }

  getIdMap() {
    const idMap = {};
    for (const type in this.fieldsMap) {
      const userDefinedIds = [];
      const fieldsAtType = this.fieldsMap[type];
      for (const key in fieldsAtType) {
        if (fieldsAtType[key] === 'ID') userDefinedIds.push(key);
      }
      idMap[type] = userDefinedIds;
    }
    return idMap;
  }

  /**
   * Toggles to false all values in a nested field not present in cache so that they will
   * be included in the reformulated query.
   * @param {Object} proto - The prototype or a nested field within the prototype
   * @returns {Object} proto - updated proto with false values for fields not present in cache
   */
  toggleProto(proto) {
    if (proto === undefined) return proto;
    for (const key in proto) {
      if (Object.keys(proto[key]).length > 0) this.toggleProto(proto[key]);
      else proto[key] = false;
    }
    return proto;
  }

  /**
   * buildFromCache finds any requested information in the cache and assembles it on the cacheResponse
   * uses the prototype as a template for cacheResponse, marks any data not found in the cache on the prototype for future retrieval from database
   * @param {String} key - unique id under which the cached data will be stored
   * @param {Object} item - item to be cached
   * @returns {Object} cacheResponse, mutates prototype
   */
  async buildFromCache(
    prototype,
    prototypeKeys,
    itemFromCache = {},
    firstRun = true,
    subID = false
  ) {
    for (const typeKey in prototype) {
      // if current key is a root query, check cache and set any results to itemFromCache
      if (prototypeKeys.includes(typeKey)) {
        let cacheID = subID || this.generateCacheID(prototype[typeKey]);
        const keyName = prototype[typeKey].__args?.name;
        if (idCache[keyName] && idCache[keyName][cacheID]) {
          cacheID = idCache[keyName][cacheID];
        }
        // capitalize first letter of cache id just in case
        const capitalized = cacheID.charAt(0).toUpperCase() + cacheID.slice(1);
        if (idCache[keyName] && idCache[keyName][capitalized]) {
          cacheID = idCache[keyName][capitalized];
        }
        const cacheResponse = await this.getFromRedis(cacheID);
        itemFromCache[typeKey] = cacheResponse ? JSON.parse(cacheResponse) : {};
      }

      // if itemFromCache at the current key is an array, iterate through and gather data
      if (Array.isArray(itemFromCache[typeKey])) {
        let redisRunQueue = this.redisCache.multi();
        const cachedTypeKeyArrLength = itemFromCache[typeKey].length;
        for (let i = 0; i < cachedTypeKeyArrLength; i++) {
          const currTypeKey = itemFromCache[typeKey][i];

          if (i !== 0 && i % this.redisReadBatchSize === 0) {
            this.execRedisRunQueue(redisRunQueue);
            redisRunQueue = this.redisCache.multi();
          }
          redisRunQueue.get(currTypeKey.toLowerCase(), (err, cacheResponse) => {
            const tempObj = {};

            if (cacheResponse) {
              const interimCache = JSON.parse(cacheResponse);
              for (const property in prototype[typeKey]) {
                // if property exists, set on tempObj
                if (
                  Object.prototype.hasOwnProperty.call(
                    interimCache,
                    property
                  ) &&
                  !property.includes('__')
                ) {
                  tempObj[property] = interimCache[property];
                }
                // if prototype is nested at this field, recurse
                else if (
                  !property.includes('__') &&
                  typeof prototype[typeKey][property] === 'object'
                ) {
                  const tempData = this.buildFromCache(
                    prototype[typeKey][property],
                    prototypeKeys,
                    {},
                    false,
                    `${currTypeKey}--${property}`
                  );
                  tempObj[property] = tempData.data;
                }
                // if cache does not have property, set to false on prototype so that it is sent to graphQL
                else if (
                  !property.includes('__') &&
                  typeof prototype[typeKey][property] !== 'object'
                ) {
                  prototype[typeKey][property] = false;
                }
              }
              itemFromCache[typeKey][i] = tempObj;
            }
            // if there is nothing in the cache for this key, then toggle all fields to false so it is fetched later
            else {
              for (const property in prototype[typeKey]) {
                if (
                  !property.includes('__') &&
                  typeof prototype[typeKey][property] !== 'object'
                ) {
                  prototype[typeKey][property] = false;
                }
              }
            }
          });
        }
        // execute any remnants in redis run queue
        await this.execRedisRunQueue(redisRunQueue);
      }
      // recurse through buildFromCache using typeKey, prototype
      // if itemFromCache is empty, then check the cache for data, else, persist itemFromCache
      // if this iteration is a nested query (i.e. if typeKey is a field in the query)
      else if (firstRun === false) {
        // if this field is NOT in the cache, then set this field's value to false
        if (
          (itemFromCache === null ||
            !Object.prototype.hasOwnProperty.call(itemFromCache, typeKey)) &&
          typeof prototype[typeKey] !== 'object' &&
          !typeKey.includes('__') &&
          !itemFromCache[0]
        ) {
          prototype[typeKey] = false;
        }
        // if this field is a nested query, then recurse the buildFromCache function and iterate through the nested query
        if (
          !Object.keys(itemFromCache).length > 0 &&
          typeof itemFromCache === 'object' &&
          !typeKey.includes('__') &&
          typeof prototype[typeKey] === 'object'
        ) {
          const cacheID = await this.generateCacheID(prototype);
          const cacheResponse = await this.getFromRedis(cacheID);
          if (cacheResponse) itemFromCache[typeKey] = JSON.parse(cacheResponse);
          await this.buildFromCache(
            prototype[typeKey],
            prototypeKeys,
            itemFromCache[typeKey] || {},
            false
          );
        }
      }
      // if not an array and not a recursive call, handle normally
      else {
        for (const field in prototype[typeKey]) {
          // if field is not found in cache then toggle to false
          if (
            itemFromCache[typeKey] &&
            !Object.prototype.hasOwnProperty.call(
              itemFromCache[typeKey],
              field
            ) &&
            !field.includes('__') &&
            typeof prototype[typeKey][field] !== 'object'
          ) {
            prototype[typeKey][field] = false;
          }

          // if field contains a nested query, then recurse the function and iterate through the nested query
          if (
            !field.includes('__') &&
            typeof prototype[typeKey][field] === 'object'
          ) {
            await this.buildFromCache(
              prototype[typeKey][field],
              prototypeKeys,
              itemFromCache[typeKey][field] || {},
              false
            );
          }
          // if there are no data in itemFromCache, toggle to false
          else if (
            !itemFromCache[typeKey] &&
            !field.includes('__') &&
            typeof prototype[typeKey][field] !== 'object'
          ) {
            prototype[typeKey][field] = false;
          }
        }
      }
    }
    // return itemFromCache on a data property to resemble graphQL response format
    return { data: itemFromCache };
  }

  /**
   * helper function
   * generateCacheID creates cacheIDs based on information from the prototype
   * format of 'field--ID'
   * @param {String} key - unique id under which the cached data will be stored
   * @param {Object} item - item to be cached
   */
  generateCacheID(queryProto) {
    const cacheID = queryProto.__id
      ? `${queryProto.__type}--${queryProto.__id}`
      : queryProto.__type;
    return cacheID;
  }

  /**
   * createQueryObj takes in a map of fields and true/false values (the prototype), and creates a query object containing any values missing from the cache
   * the resulting queryObj is then used as a template to create GQL query strings
   * @param {String} map - map of fields and true/false values from initial request, should be the prototype
   * @returns {Object} queryObject with only values to be requested from GraphQL endpoint
   */
  createQueryObj(map) {
    const output = {};
    // iterate over every key in map
    // true values are filtered out, false values are placed on output
    for (const key in map) {
      const reduced = reducer(map[key]);
      if (Object.keys(reduced).length > 0) {
        output[key] = reduced;
      }
    }

    /**
     * reducer takes in a fields object and returns only the values needed from the server
     * @param {Object} fields - Object containing true or false values that determines what should be
     * retrieved from the server.
     * @returns {Object} Filtered object of only queries without a value or an empty object
     */
    // filter fields object to contain only values needed from server
    function reducer(fields) {
      // filter stores values needed from server
      const filter = {};
      // propsFilter for properties such as args, aliases, etc.
      const propsFilter = {};

      for (const key in fields) {
        // if value is false, place directly on filter
        if (fields[key] === false) {
          filter[key] = false;
        }
        // force the id onto the query object
        if (key === 'id' || key === '_id' || key === 'ID' || key === 'Id') {
          filter[key] = false;
        }

        // if value is an object, recurse to determine nested values
        if (typeof fields[key] === 'object' && !key.includes('__')) {
          const reduced = reducer(fields[key]);
          // if reduced object has any values to pass, place on filter
          if (Object.keys(reduced).length > 1) {
            filter[key] = reduced;
          }
        }

        // if reserved property such as args or alias, place on propsFilter
        if (key.includes('__')) {
          propsFilter[key] = fields[key];
        }
      }

      const numFields = Object.keys(fields).length;

      // if the filter has any values to pass, return filter & propsFilter, otherwise return empty object
      return Object.keys(filter).length > 1 && numFields > 5
        ? { ...filter, ...propsFilter }
        : {};
    }
    return output;
  }

  /**
   * createQueryStr traverses over a supplied query Object and uses the fields on there to create a query string reflecting the data,
   * this query string is a modified version of the query string received by Quell that has references to data found within the cache removed
   * so that the final query is reduced in scope and faster
   * @param {Object} queryObject - a modified version of the prototype with only values we want to pass onto the queryString
   * @param {String} operationType - a string indicating the GraphQL operation type- 'query', 'mutation', etc.
   */
  createQueryStr(queryObject: QueryObject, operationType: string): string {
    if (Object.keys(queryObject).length === 0) return '';
    const openCurly = '{';
    const closeCurly = '}';
    const openParen = '(';
    const closeParen = ')';

    let mainStr = '';

    // iterate over every key in queryObject
    // place key into query object
    for (const key in queryObject) {
      mainStr += ` ${key}${getAliasType(queryObject[key])}${getArgs(
        queryObject[key]
      )} ${openCurly} ${stringify(queryObject[key])}${closeCurly}`;
    }

    /**
     * stringify is a helper function that is used to recursively build a graphQL query string from a nested object and
     * will ignore any __values (ie __alias and __args)
     * @param {Object} fields - an object whose properties need to be converted to a string to be used for a graphQL query
     * @returns {string} innerStr - a graphQL query string
     */
    // recurse to build nested query strings
    // ignore all __values (ie __alias and __args)
    function stringify(fields: QueryFields): string {
      // initialize inner string
      let innerStr = '';
      // iterate over KEYS in OBJECT
      for (const key in fields) {
        // is fields[key] string? concat with inner string & empty space
        if (typeof fields[key] === 'boolean') {
          innerStr += key + ' ';
        }
        // is key object? && !key.includes('__'), recurse stringify
        if (typeof fields[key] === 'object' && !key.includes('__')) {
          const fieldsObj: QueryFields = fields[key];
          // TODO try to fix this error
          const type: string = getAliasType(fieldsObj);
          const args: string = getArgs(fieldsObj);
          innerStr += `${key}${type}${args} ${openCurly} ${stringify(
            fieldsObj
          )}${closeCurly} `;
        }
      }

      return innerStr;
    }
    // iterates through arguments object for current field and creates arg string to attach to query string
    function getArgs(fields: QueryFields): string {
      let argString = '';
      if (!fields.__args) return '';

      Object.keys(fields.__args).forEach((key) => {
        argString
          ? (argString += `, ${key}: "${fields.__args[key]}"`)
          : (argString += `${key}: "${fields.__args[key]}"`);
      });

      // return arg string in parentheses, or if no arguments, return an empty string
      return argString ? `${openParen}${argString}${closeParen}` : '';
    }

    // if Alias exists, formats alias for query string
    function getAliasType(fields: QueryFields): string {
      return fields.__alias ? `: ${fields.__type}` : '';
    }

    // create final query string
    const queryStr: string = openCurly + mainStr + ' ' + closeCurly;
    return operationType ? operationType + ' ' + queryStr : queryStr;
  }

  /**
   * joinResponses combines two objects containing results from separate sources and outputs a single object with information from both sources combined,
   * formatted to be delivered to the client, using the queryProto as a template for how to structure the final response object.
   * @param {Object} cacheResponse - response data from the cache
   * @param {Object} serverResponse - response data from the server or external API
   * @param {Object} queryProto - current slice of the prototype being used as a template for final response object structure
   * @param {Boolean} fromArray - whether or not the current recursive loop came from within an array, should NOT be supplied to function call
   */
  joinResponses(
    cacheResponse: DataResponse,
    serverResponse: DataResponse,
    queryProto: QueryObject,
    fromArray = false
  ): MergedResponse {
    let mergedResponse: MergedResponse = {};

    // loop through fields object keys, the "source of truth" for structure
    // store combined responses in mergedResponse
    for (const key in queryProto) {
      // for each key, check whether data stored at that key is an array or an object
      const checkResponse: DataResponse = Object.prototype.hasOwnProperty.call(
        serverResponse,
        key
      )
        ? serverResponse
        : cacheResponse;
      if (Array.isArray(checkResponse[key])) {
        // merging logic depends on whether the data is on the cacheResponse, serverResponse, or both
        // if both of the caches contain the same keys...
        if (cacheResponse[key] && serverResponse[key]) {
          // we first check to see if the responses have identical keys to both avoid
          // only returning 1/2 of the data (ex: there are 2 objects in the cache and
          // you query for 4 objects (which includes the 2 cached objects) only returning
          // the 2 new objects from the server)
          // if the keys are identical, we can return a "simple" merge of both
          const cacheKeys: string[] = Object.keys(
            (cacheResponse[key] as Data)[0]
          );
          const serverKeys: string[] = Object.keys(
            (serverResponse[key] as Data)[0]
          );
          let keysSame = true;
          for (let n = 0; n < cacheKeys.length; n++) {
            if (cacheKeys[n] !== serverKeys[n]) keysSame = false;
          }
          if (keysSame) {
            mergedResponse[key] = [
              ...(cacheResponse[key] as Data[]),
              ...(serverResponse[key] as Data[]),
            ];
          }
          // otherwise, we need to combine the responses at the object level
          else {
            const mergedArray = [];
            for (let i = 0; i < (cacheResponse[key] as Data[]).length; i++) {
              // for each index of array, combine cache and server response objects
              const joinedResponse: MergedResponse = this.joinResponses(
                { [key]: (cacheResponse[key] as Data[])[i] },
                { [key]: (serverResponse[key] as Data[])[i] },
                { [key]: queryProto[key] },
                true
              );

              mergedArray.push(joinedResponse);
            }
            mergedResponse[key] = mergedArray;
          }
        } else if (cacheResponse[key]) {
          mergedResponse[key] = cacheResponse[key];
        } else {
          mergedResponse[key] = serverResponse[key];
        }
      } else {
        if (!fromArray) {
          // if object doesn't come from an array, we must assign on the object at the given key
          mergedResponse[key] = {
            ...cacheResponse[key],
            ...serverResponse[key],
          };
        } else {
          // if the object comes from an array, we do not want to assign to a key as per GQL spec
          (mergedResponse as object) = {
            ...cacheResponse[key],
            ...serverResponse[key],
          };
        }

        for (const fieldName in queryProto[key]) {
          // check for nested objects
          if (
            typeof queryProto[key][fieldName] === 'object' &&
            !fieldName.includes('__')
          ) {
            // recurse joinResponses on that object to create deeply nested copy on mergedResponse
            let mergedRecursion: MergedResponse = {};
            if (
              (cacheResponse[key] as Data)[fieldName] &&
              (serverResponse[key] as Data)[fieldName]
            ) {
              mergedRecursion = this.joinResponses(
                {
                  [fieldName]: (cacheResponse[key] as MergedResponse)[
                    fieldName
                  ],
                },
                {
                  [fieldName]: (serverResponse[key] as MergedResponse)[
                    fieldName
                  ],
                },
                { [fieldName]: (queryProto[key] as QueryObject)[fieldName] }
              );
            } else if ((cacheResponse[key] as Data)[fieldName]) {
              mergedRecursion[fieldName] = (
                cacheResponse[key] as MergedResponse
              )[fieldName];
            } else {
              mergedRecursion[fieldName] = (
                serverResponse[key] as MergedResponse
              )[fieldName];
            }

            // place on merged response
            mergedResponse[key] = {
              ...mergedResponse[key],
              ...mergedRecursion,
            };
          }
        }
      }
    }

    return mergedResponse;
  }

  /**
   * writeToCache writes a value to the cache unless the key indicates that the item is uncacheable. Note: writeToCache will JSON.stringify the input item
   * writeTochache will set expiration time for each item written to cache
   * @param {String} key - unique id under which the cached data will be stored
   * @param {Object} item - item to be cached
   */
  writeToCache(key: string, item: Type | string[]): void {
    const lowerKey: string = key.toLowerCase();
    if (!key.includes('uncacheable')) {
      this.redisCache.set(lowerKey, JSON.stringify(item));
      this.redisCache.EXPIRE(lowerKey, this.cacheExpiration);
    }
  }

  /**
   * updateCacheByMutation updates the Redis cache when the operation is a mutation.
   * - For update and delete mutations, checks if the mutation query includes an id.
   * If so, it will update the cache at that id. If not, it will iterate through the cache to find the appropriate fields to update/delete.
   * @param {Object} dbRespDataRaw - raw response from the database returned following mutation
   * @param {String} mutationName - name of the mutation (e.g. addItem)
   * @param {String} mutationType - type of mutation (add, update, delete)
   * @param {Object} mutationQueryObject - arguments and values for the mutation
   */
  async updateCacheByMutation(
    dbRespDataRaw: DatabaseResponseDataRaw,
    mutationName: string,
    mutationType: string,
    mutationQueryObject: QueryFields
  ) {
    let fieldsListKey: string;
    const dbRespId: string = dbRespDataRaw.data[mutationName]?.id;
    let dbRespData: Type = JSON.parse(
      JSON.stringify(dbRespDataRaw.data[mutationName])
    );

    if (!dbRespData) dbRespData = {};

    for (const queryKey in this.queryMap) {
      const queryKeyType: string = this.queryMap[queryKey];

      if (JSON.stringify(queryKeyType) === JSON.stringify([mutationType])) {
        fieldsListKey = queryKey;
        break;
      }
    }

    /**
     * Helper function that takes in a list of fields to remove from the
     * @param {Set<string> | Array<string>} fieldKeysToRemove - field keys to be removed from the cached field list
     */
    const removeFromFieldKeysList = async (
      fieldKeysToRemove: Set<string> | Array<string>
    ) => {
      if (fieldsListKey) {
        const cachedFieldKeysListRaw = await this.getFromRedis(fieldsListKey);
        const cachedFieldKeysList: string[] = JSON.parse(
          cachedFieldKeysListRaw
        );

        await fieldKeysToRemove.forEach((fieldKey: string) => {
          // index position of field key to remove from list of field keys
          const removalFieldKeyIdx: number =
            cachedFieldKeysList.indexOf(fieldKey);

          if (removalFieldKeyIdx !== -1) {
            cachedFieldKeysList.splice(removalFieldKeyIdx, 1);
          }
        });
        this.writeToCache(fieldsListKey, cachedFieldKeysList);
      }
    };

    /**
     * Helper function that loops through the cachedFieldKeysList and helps determine which
     * fieldKeys should be deleted and passes those fields to removeFromFieldKeysList for removal
     */
    const deleteApprFieldKeys = async () => {
      if (fieldsListKey) {
        const cachedFieldKeysListRaw: string = await this.getFromRedis(
          fieldsListKey
        );
        const cachedFieldKeysList: string[] = JSON.parse(
          cachedFieldKeysListRaw
        );

        const fieldKeysToRemove: Set<string> = new Set();
        for (let i = 0; i < cachedFieldKeysList.length; i++) {
          const fieldKey: string = cachedFieldKeysList[i];

          const fieldKeyValueRaw: string = await this.getFromRedis(
            fieldKey.toLowerCase()
          );
          const fieldKeyValue = JSON.parse(fieldKeyValueRaw);

          let remove = true;
          for (const arg in mutationQueryObject.__args) {
            if (Object.prototype.hasOwnProperty.call(fieldKeyValue, arg)) {
              const argValue: string | boolean =
                mutationQueryObject.__args[arg];
              if (fieldKeyValue[arg] !== argValue) {
                remove = false;
                break;
              }
            } else {
              remove = false;
              break;
            }
          }

          if (remove === true) {
            fieldKeysToRemove.add(fieldKey);
            this.deleteCacheById(fieldKey.toLowerCase());
          }
        }
        removeFromFieldKeysList(fieldKeysToRemove);
      }
    };

    /**
     * Helper function that loops through the cachedFieldKeysList and updates the appropriate
     * field key values and writes the updated values to the redis cache
     */
    const updateApprFieldKeys = async () => {
      const cachedFieldKeysListRaw: string = await this.getFromRedis(
        fieldsListKey
      );
      // conditional just in case the resolver wants to throw an error. instead of making quellCache invoke it's caching functions, we break here.
      if (cachedFieldKeysListRaw === undefined) return;
      // list of field keys stored on redis
<<<<<<< HEAD
      const cachedFieldKeysList: string[] = JSON.parse(cachedFieldKeysListRaw);
=======
      const cachedFieldKeysList: { [key: string]: string } = JSON.parse(
        cachedFieldKeysListRaw
      );
>>>>>>> 4fe3c6d8

      // iterate through field key field key values in redis, and compare to user
      // specified mutation args to determine which fields are used to update by
      // and which fields need to be updated.

      cachedFieldKeysList.forEach(async (fieldKey) => {
        const fieldKeyValueRaw: string = await this.getFromRedis(
          fieldKey.toLowerCase()
        );
        const fieldKeyValue: ResponseDataType = JSON.parse(fieldKeyValueRaw);

        const fieldsToUpdateBy: string[] = [];
        const updatedFieldKeyValue: ResponseDataType = fieldKeyValue;
        // arg in forEach method is a string such as name
        // argVal is the actual value 'San Diego'
        Object.entries(mutationQueryObject.__args).forEach(([arg, argVal]) => {
          if (arg in fieldKeyValue && fieldKeyValue[arg] === argVal) {
            // foreign keys are not fields to update by
            if (arg.toLowerCase().includes('id') === false) {
              // arg.toLowerCase
              fieldsToUpdateBy.push(arg);
            }
          } else {
            if (typeof argVal === 'string') updatedFieldKeyValue[arg] = argVal;
          }
        });

        if (fieldsToUpdateBy.length > 0) {
          this.writeToCache(fieldKey, updatedFieldKeyValue);
        }
      });
    };

    const hypotheticalRedisKey = `${mutationType.toLowerCase()}--${dbRespId}`;
<<<<<<< HEAD
    const redisKey: string = await this.getFromRedis(hypotheticalRedisKey);
=======
    const redisKey: string | null = await this.getFromRedis(
      hypotheticalRedisKey
    );
>>>>>>> 4fe3c6d8

    if (redisKey) {
      // key was found in redis server cache so mutation is either update or delete mutation

      // if user specifies dbRespId as an arg in mutation, then we only need to update/delete a single cache entry by dbRespId
      if (mutationQueryObject.__id) {
        if (mutationName.substring(0, 3) === 'del') {
          // if the first 3 letters of the mutationName are 'del' then mutation is a delete mutation
          // users have to prefix their delete mutations with 'del' so that quell can distinguish between delete/update mutations
          // toLowerCase on both mutation types
          this.deleteCacheById(
            `${mutationType.toLowerCase()}--${mutationQueryObject.__id}`
          );
          removeFromFieldKeysList([`${mutationType}--${dbRespId}`]);
        } else {
          // update mutation for single dbRespId
          this.writeToCache(
            `${mutationType.toLowerCase()}--${mutationQueryObject.__id}`,
            dbRespData
          );
        }
      } else {
        // user didn't specify dbRespId so we need to iterate through all key value pairs and determine which key values match dbRespData
        // might have edge case here if there are no queries that have type GraphQLList
        // if (!fieldsListKey) throw 'error: schema must have a GraphQLList';

        const removalFieldKeysList = [];
        // TODO - look into what this is being used for if anything
        if (mutationName.substring(0, 3) === 'del') {
          // mutation is delete mutation
          deleteApprFieldKeys();
        } else {
          updateApprFieldKeys();
        }
      }
    } else {
      // key was not found in redis server cache so mutation is an add mutation
      this.writeToCache(hypotheticalRedisKey, dbRespData);
    }
  }

  /**
   * deleteCacheById removes key-value from the cache unless the key indicates that the item is not available.
   * @param {String} key - unique id under which the cached data is stored that needs to be removed
   */
  async deleteCacheById(key: string) {
    try {
      await this.redisCache.del(key);
    } catch (err) {
      console.log('err in deleteCacheById: ', err);
    }
  }

  /**
   * normalizeForCache traverses over response data and formats it appropriately so we can store it in the cache.
   * @param {Object} responseData - data we received from an external source of data such as a database or API
   * @param {Object} map - a map of queries to their desired data types, used to ensure accurate and consistent caching
   * @param {Object} protoField - a slice of the prototype currently being used as a template and reference for the responseData to send information to the cache
   * @param {String} currName - parent object name, used to pass into updateIDCache
   */
  async normalizeForCache(
<<<<<<< HEAD
    responseData: ResponseDataType,
    map: QueryMapType = {},
    protoField: ProtoObjType,
    currName: string
  ) {
    // loop through each resultName in response data
    for (const resultName in responseData) {
      // currField is assigned to the nestedObject on responseData
      const currField = responseData[resultName];
      const currProto: ProtoObjType = protoField[resultName];
      if (Array.isArray(currField)) {
        for (let i = 0; i < currField.length; i++) {
          const el: ResponseDataType = currField[i];

          const dataType: QueryMapType = map[resultName];

=======
    responseData: TypeData,
    map: MapType = {},
    protoField: QueryFields,
    currName: string
  ) {
    for (const resultName in responseData) {
      const currField: Type = responseData[resultName];
      const currProto = protoField[resultName];
      if (Array.isArray(currField)) {
        for (let i = 0; i < currField.length; i++) {
          const el = currField[i];
          const dataType = map[resultName];
>>>>>>> 4fe3c6d8
          if (typeof el === 'object') {
            await this.normalizeForCache(
              { [dataType]: el },
              map,
              {
                [dataType]: currProto,
              },
              currName
            );
          }
        }
      } else if (typeof currField === 'object') {
        // need to get non-Alias ID for cache

        // temporary store for field properties
        const fieldStore: ResponseDataType = {};

        // create a cacheID based on __type and __id from the prototype
        let cacheID: string = Object.prototype.hasOwnProperty.call(
          map,
          currProto.__type
        )
          ? map[currProto.__type]
          : currProto.__type;

        cacheID += currProto.__id ? `--${currProto.__id}` : '';

        // iterate over keys in nested object
        for (const key in currField) {
          // if prototype has no ID, check field keys for ID (mostly for arrays)
          if (
            !currProto.__id &&
            (key === 'id' || key === '_id' || key === 'ID' || key === 'Id')
          ) {
            // if currname is undefined, assign to responseData at cacheid to lower case at name
            if (responseData[cacheID.toLowerCase()]) {
              const responseDataAtCacheID = responseData[cacheID.toLowerCase()];
              if (
                typeof responseDataAtCacheID !== 'string' &&
                !Array.isArray(responseDataAtCacheID)
              ) {
                if (typeof responseDataAtCacheID.name === 'string') {
                  currName = responseDataAtCacheID.name;
                }
              }
            }
            // if the responseData at cacheid to lower case at name is not undefined, store under name variable and copy logic of writing to cache, want to update cache with same things, all stored under name
            // store objKey as cacheID without ID added
            const cacheIDForIDCache: string = cacheID;
            cacheID += `--${currField[key]}`;
            // call idcache here idCache(cacheIDForIDCache, cacheID)
            this.updateIdCache(cacheIDForIDCache, cacheID, currName);
          }

          fieldStore[key] = currField[key];

          // if object, recurse normalizeForCache assign in that object
          if (typeof currField[key] === 'object') {
            await this.normalizeForCache(
              { [key]: currField[key] },
              map,
              {
                [key]: protoField[resultName][key],
              },
              currName
            );
          }
        }
        // store "current object" on cache in JSON format
        this.writeToCache(cacheID, fieldStore);
      }
    }
  }

  /**
   * clearCache flushes the Redis cache. To clear the cache from the client, establish an endpoint that
   * passes the request and response objects to an instance of QuellCache.clearCache.
   * @param {Object} req - Express request object
   * @param {Object} res - Express response object
   * @param {Function} next - Express next middleware function
   */
  clearCache(req: Request, res: Response, next: NextFunction) {
  clearCache(req: Request, res: Response, next: NextFunction) {
    console.log('Clearing Redis Cache');
    this.redisCache.flushAll();
    return next();
  }

  /**
   * The getRedisInfo returns a chain of middleware based on what information
   * (if any) the user would like to request from the specified redisCache. It
   * requires an appropriately configured Express route and saves the specified stats
   * to res.locals, for instance:
   * @example
   *  app.use('/redis', ...quellCache.getRedisInfo({
   *    getStats: true,
   *    getKeys: true,
   *    getValues: true
   *  }));
   * @param {Object} options - three properties with boolean values:
   *                           getStats, getKeys, getValues
   * @returns {Array} An array of middleware functions that retrieves specified Redis info
   */
  getRedisInfo(
    options: RedisOptionsType = {
      getStats: true,
      getKeys: true,
      getValues: true
    }
  ): RequestHandler[] {
    console.log('Getting Redis Info');
    const middleware: RequestHandler[] = [];

    /**
     * getOptions is a helper function within the getRedisInfo function that returns
     * what redis data should be retrieved based off the passed in options
     * @param {Object} opts - Options object containing a boolean value for getStats, getKeys, and getValues
     * @returns {string} a string that indicates which data should be retrieved from redis instance
     */
    const getOptions = (opts: RedisOptionsType): string => {
      const { getStats, getKeys, getValues } = opts;
      if (!getStats && getKeys && getValues) return 'dontGetStats';
      else if (getStats && getKeys && !getValues) return 'dontGetValues';
      else if (!getStats && getKeys && !getValues) return 'getKeysOnly';
      else if (getStats && !getKeys && !getValues) return 'getStatsOnly';
      else return 'getAll';
    };

    switch (getOptions(options)) {
      case 'dontGetStats':
        middleware.push(this.getRedisKeys, this.getRedisValues);
        break;
      case 'dontGetValues':
        middleware.push(this.getStatsFromRedis, this.getRedisKeys);
        break;
      case 'getKeysOnly':
        middleware.push(this.getRedisKeys);
        break;
      case 'getStatsOnly':
        middleware.push(this.getStatsFromRedis);
        break;
      case 'getAll':
        middleware.push(
          this.getStatsFromRedis,
          this.getRedisKeys,
          this.getRedisValues
        );
        break;
    }

    return middleware;
  }

  /**
   * getStatsFromRedis gets information and statistics about the server and adds them to the response.
   * @param {Object} req - Express request object
   * @param {Object} res - Express response object
   * @param {Function} next - Express next middleware function
   */
  getStatsFromRedis(req: Request, res: Response, next: NextFunction): void {
    try {
      const getStats = () => {
        // redisCache.info returns information and statistics about the server as an array of field:value
        this.redisCache
          .info()
          .then((response: string) => {
            const dataLines: string[] = response.split('\r\n');
            // dataLines is an array of strings
            const output: RedisStatsType = {
              // SERVER
              server: [
                // redis version
                {
                  name: 'Redis version',
                  value: dataLines
                    .find((line) => line.match(/redis_version/))
                    ?.split(':')[1]
                },
                // redis build id
                {
                  name: 'Redis build id',
                  value: dataLines
                    .find((line) => line.match(/redis_build_id/))
                    ?.split(':')[1]
                },
                // redis mode
                {
                  name: 'Redis mode',
                  value: dataLines
                    .find((line) => line.match(/redis_mode/))
                    ?.split(':')[1]
                },
                // os hosting redis system
                {
                  name: 'Host operating system',
                  value: dataLines
                    .find((line) => line.match(/os/))
                    ?.split(':')[1]
                },
                // TCP/IP listen port
                {
                  name: 'TCP/IP port',
                  value: dataLines
                    .find((line) => line.match(/tcp_port/))
                    ?.split(':')[1]
                },
                // server time
                // {
                //   name: 'System time',
                //   value: dataLines
                //     .find((line) => line.match(/server_time_in_usec/))
                //     .split(':')[1],
                // },
                // num of seconds since Redis server start
                {
                  name: 'Server uptime (seconds)',
                  value: dataLines
                    .find((line) => line.match(/uptime_in_seconds/))
                    ?.split(':')[1]
                },
                // num of days since Redis server start
                {
                  name: 'Server uptime (days)',
                  value: dataLines
                    .find((line) => line.match(/uptime_in_days/))
                    ?.split(':')[1]
                },
                // path to server's executable
                // {
                //   name: 'Path to executable',
                //   value: dataLines
                //     .find((line) => line.match(/executable/))
                //     .split(':')[1],
                // },
                // path to server's configuration file
                {
                  name: 'Path to configuration file',
                  value: dataLines
                    .find((line) => line.match(/config_file/))
                    ?.split(':')[1]
                }
              ],
              // CLIENT
              client: [
                // number of connected clients
                {
                  name: 'Connected clients',
                  value: dataLines
                    .find((line) => line.match(/connected_clients/))
                    ?.split(':')[1]
                },
                // number of sockets used by cluster bus
                {
                  name: 'Cluster connections',
                  value: dataLines
                    .find((line) => line.match(/cluster_connections/))
                    ?.split(':')[1]
                },
                // max clients
                {
                  name: 'Max clients',
                  value: dataLines
                    .find((line) => line.match(/maxclients/))
                    ?.split(':')[1]
                },
                // number of clients being tracked
                // {
                //   name: 'Tracked clients',
                //   value: dataLines
                //     .find((line) => line.match(/tracking_clients/))
                //     .split(':')[1],
                // },
                // blocked clients
                {
                  name: 'Blocked clients',
                  value: dataLines
                    .find((line) => line.match(/blocked_clients/))
                    ?.split(':')[1]
                }
              ],
              // MEMORY
              memory: [
                // total allocated memory
                {
                  name: 'Total allocated memory',
                  value: dataLines
                    .find((line) => line.match(/used_memory_human/))
                    ?.split(':')[1]
                },
                // peak memory consumed
                {
                  name: 'Peak memory consumed',
                  value: dataLines
                    .find((line) => line.match(/used_memory_peak_human/))
                    ?.split(':')[1]
                }
                // % of peak out of total
                // {
                //   name: 'Peak memory used % total',
                //   value: dataLines
                //     .find((line) => line.match(/used_memory_peak_perc/))
                //     .split(':')[1],
                // },
                // initial amount of memory consumed at startup
                // {
                //   name: 'Memory consumed at startup',
                //   value: dataLines
                //     .find((line) => line.match(/used_memory_startup/))
                //     .split(':')[1],
                // },
                // size of dataset
                // {
                //   name: 'Dataset size (bytes)',
                //   value: dataLines
                //     .find((line) => line.match(/used_memory_dataset/))
                //     .split(':')[1],
                // },
                // percent of data out of net mem usage
                // {
                //   name: 'Dataset memory % total',
                //   value: dataLines
                //     .find((line) => line.match(/used_memory_dataset_perc/))
                //     .split(':')[1],
                // },
                // total system memory
                // {
                //   name: 'Total system memory',
                //   value: dataLines
                //     .find((line) => line.match(/total_system_memory_human/))
                //     .split(':')[1],
                // },
              ],
              // STATS
              stats: [
                // total number of connections accepted by server
                {
                  name: 'Total connections',
                  value: dataLines
                    .find((line) => line.match(/total_connections_received/))
                    ?.split(':')[1]
                },
                // total number of commands processed by server
                {
                  name: 'Total commands',
                  value: dataLines
                    .find((line) => line.match(/total_commands_processed/))
                    ?.split(':')[1]
                },
                // number of commands processed per second
                {
                  name: 'Commands processed per second',
                  value: dataLines
                    .find((line) => line.match(/instantaneous_ops_per_sec/))
                    ?.split(':')[1]
                },
                // total number of keys being tracked
                // {
                //   name: 'Tracked keys',
                //   value: dataLines
                //     .find((line) => line.match(/tracking_total_keys/))
                //     .split(':')[1],
                // },
                // total number of items being tracked(sum of clients number for each key)
                // {
                //   name: 'Tracked items',
                //   value: dataLines
                //     .find((line) => line.match(/tracking_total_items/))
                //     .split(':')[1],
                // },
                // total number of read events processed
                // {
                //   name: 'Reads processed',
                //   value: dataLines
                //     .find((line) => line.match(/total_reads_processed/))
                //     .split(':')[1],
                // },
                // total number of write events processed
                // {
                //   name: 'Writes processed',
                //   value: dataLines
                //     .find((line) => line.match(/total_writes_processed/))
                //     .split(':')[1],
                // },
                // total number of error replies
                {
                  name: 'Error replies',
                  value: dataLines
                    .find((line) => line.match(/total_error_replies/))
                    ?.split(':')[1]
                },
                // total number of bytes read from network
                {
                  name: 'Bytes read from network',
                  value: dataLines
                    .find((line) => line.match(/total_net_input_bytes/))
                    ?.split(':')[1]
                },
                // networks read rate per second
                {
                  name: 'Network read rate (Kb/s)',
                  value: dataLines
                    .find((line) => line.match(/instantaneous_input_kbps/))
                    ?.split(':')[1]
                },
                // total number of bytes written to network
                // {
                //   name: 'Bytes written to network',
                //   value: dataLines
                //     .find((line) => line.match(/total_net_output_bytes/))
                //     .split(':')[1],
                // },
                // networks write rate per second
                {
                  name: 'Network write rate (Kb/s)',
                  value: dataLines
                    .find((line) => line.match(/instantaneous_output_kbps/))
                    ?.split(':')[1]
                }
              ]
            };
            res.locals.redisStats = output;
            return next();
          })
          .catch((err: ServerErrorType) => {
            return next(err);
          });
      };

      getStats();
    } catch (err) {
      return next(err);
    }
  }

  /**
   * getRedisKeys gets the key names from the redis cache and adds them to the response.
   * @param {Object} req - Express request object
   * @param {Object} res - Express response object
   * @param {Function} next - Express next middleware function
   */
  getRedisKeys(req: Request, res: Response, next: NextFunction): void {
    this.redisCache
      .keys('*')
      .then((response: string[]) => {
        res.locals.redisKeys = response;
        return next();
      })
      .catch((err: ServerErrorType) => {
        return next(err);
      });
  }

  /**
   * getRedisValues gets the values associated with the redis cache keys and adds them to the response.
   * @param {Object} req - Express request object
   * @param {Object} res - Express response object
   * @param {Function} next - Express next middleware function
   */
  getRedisValues(req: Request, res: Response, next: NextFunction): void {
    if (res.locals.redisKeys.length !== 0) {
      this.redisCache
        .mGet(res.locals.redisKeys)
        .then((response: string[]) => {
          res.locals.redisValues = response;
          return next();
        })
        .catch((err: ServerErrorType) => {
          return next(err);
        });
    } else {
      res.locals.redisValues = [];
      return next();
    }
  }

  /**
   * depthLimit takes in the query, parses it, and identifies the general shape of the request.
   * depthLimit then checks the depth limit set on server connection and compares it against the current queries depth.
   *
   * In the instance of a malicious or overly nested query, depthLimit short-circuits the query before it goes to the database,
   * sending a status code 400 (bad request) back to the client/requester.
   * @param {Object} req - Express request object
   * @param {Object} res - Express response object
   * @param {Function} next - Express next middleware function
   */
  // what parameters should they take? If middleware, good as is, has to take in query obj in request, limit set inside.
  // If function inside whole of Quell, (query, limit), so they are explicitly defined and passed in
  depthLimit(req: Request, res: Response, next: NextFunction): void {
    // get depth max limit from cost parameters
    let { maxDepth } = this.costParameters;
    // maxDepth can be reassigned to get depth max limit from req.body if user selects depth limit
    if (req.body.costOptions.maxDepth) maxDepth = req.body.costOptions.maxDepth;
    // return error if no query in request.
    if (!req.body.query) {
      {
        const err: ServerErrorType = {
          log: 'Invalid request, no query found in req.body',
          status: 400,
          message: { err: 'Error in depthLimit' }
        };
        return next(err);
      }
    }
    // assign graphQL query string to variable queryString
    const queryString: string = req.body.query;

    // create AST
    const AST: DocumentNode = parse(queryString);

    // create response prototype, and operation type, and fragments object
    // the response prototype is used as a template for most operations in quell including caching, building modified requests, and more
    const { proto, operationType, frags } = this.parseAST(AST);
    // check for fragments
    const prototype =
      Object.keys(frags).length > 0
        ? this.updateProtoWithFragment(proto, frags)
        : proto;

    /**
     * determineDepth is a helper function to pass an error if the depth of the proto is greater than the maxDepth.
     * will be using this function to recursively go deeper into the nested query
     * @param {Object} proto - the prototype
     * @param {Number} currentDepth - initialized to 0, increases for each nested level within proto
     */
    const determineDepth = (proto: ProtoObjType, currentDepth = 0): void => {
      if (currentDepth > maxDepth) {
        const err: ServerErrorType = {
          log: `Depth limit exceeded, tried to send query with the depth of ${currentDepth}.`,
          status: 413,
          message: { err: 'Error in determineDepth' }
        };
        res.locals.queryErr = err;
        return next(err);
      }

      // for each field
      Object.keys(proto).forEach((key) => {
        // if the field is nested, recurse, increasing currentDepth by 1
        if (typeof proto[key] === 'object' && !key.includes('__')) {
          determineDepth(proto[key], currentDepth + 1);
        }
      });
    };
    // call helper function
    determineDepth(prototype);
    // attach to res.locals so query doesn't need to re run these functions again.
    res.locals.AST = AST;
    res.locals.parsedAST = { proto, operationType, frags };
    // if (currentDepth > this.limit) return res.status(400).send("Too many nested queries!");
    return next();
  }

  /**
   * costLimit checks the cost of the query and, in the instance of a malicious or overly nested query,
   * costLimit short-circuits the query before it goes to the database,
   * sending a status code 400 (bad request) back to the client/requester.
   * @param {Object} req - Express request object
   * @param {Object} res - Express response object
   * @param {Function} next - Express next middleware function
   */
  costLimit(req: Request, res: Response, next: NextFunction): void {
    // get default values for costParameters
    let { maxCost } = this.costParameters;
    const { mutationCost, objectCost, depthCostFactor, scalarCost } =
      this.costParameters;
    // maxCost can be reassigned to get maxcost limit from req.body if user selects cost limit
    if (req.body.costOptions.maxCost) maxCost = req.body.costOptions.maxCost;
    // return error if no query in request.
    if (!req.body.query) {
      const err: ServerErrorType = {
        log: 'Invalid request, no query found in req.body',
        status: 400,
        message: { err: 'Error in costLimit' }
      };
      return next(err);
    }
    // assign graphQL query string to variable queryString
    const queryString: string = req.body.query;
    // create AST
    const AST: Document = parse(queryString);

    // create response prototype, and operation type, and fragments object
    // the response prototype is used as a template for most operations in quell including caching, building modified requests, and more
    const { proto, operationType, frags } = this.parseAST(AST);
    // check for fragments
    const prototype =
      Object.keys(frags).length > 0
        ? this.updateProtoWithFragment(proto, frags)
        : proto;

    let cost = 0;

    // mutation check
    operationType === 'mutation'
      ? (cost += Object.keys(prototype).length * mutationCost)
      : null;

    /**
     * helper function to pass an error if the cost of the proto is greater than the maxCost
     * @param {Object} proto - the prototype
     */
    const determineCost = (proto: ProtoObjType): void => {
      // create error if maxCost exceeded
      if (cost > maxCost) {
        const err: ServerErrorType = {
          log: `Cost limit exceeded, tried to send query with a cost exceeding ${maxCost}.`,
          status: 413,
          message: { err: 'Error in determineCost' }
        };
        res.locals.queryErr = err;
        return next(err);
      }

      // for each field
      Object.keys(proto).forEach((key) => {
        // if the field is nested, increase the total cost by objectCost and recurse
        if (typeof proto[key] === 'object' && !key.includes('__')) {
          cost += objectCost;
          return determineCost(proto[key]);
        }
        // if scalar, increase the total cost by scalarCost
        if (proto[key] === true && !key.includes('__')) {
          cost += scalarCost;
        }
      });
    };

    determineCost(prototype);

    /**
     * helper function to pass an error if the cost of the proto, taking into account depth levels, is greater than the maxCost
     * essentially multiplies the cost by a depth cost adjustment, which is equal to depthCostFactor raised to the power of the depth
     * @param {Object} proto - the prototype
     * @param {Number} totalCost - cost of the proto
     */
    const determineDepthCost = (
      proto: ProtoObjType,
      totalCost = cost
    ): void => {
      // create error if maxCost exceeded
      if (totalCost > maxCost) {
        const err: ServerErrorType = {
          log: `Cost limit exceeded, tried to send query with a cost exceeding ${maxCost}.`,
          status: 413,
          message: { err: 'Error in determineDepthCost' }
        };
        res.locals.queryErr = err;
        return next(err);
      }

      // for each field
      Object.keys(proto).forEach((key) => {
        // if the field is nested, recurse, multiplying the current total cost by the depthCostFactor
        if (typeof proto[key] === 'object' && !key.includes('__')) {
          determineDepthCost(proto[key], totalCost * depthCostFactor);
        }
      });
    };

    determineDepthCost(prototype);
    // attach to res.locals so query doesn't need to re run these functions again.
    res.locals.AST = AST;
    res.locals.parsedAST = { proto, operationType, frags };
    // return next
    return next();
  }
}

module.exports = QuellCache;<|MERGE_RESOLUTION|>--- conflicted
+++ resolved
@@ -1394,13 +1394,7 @@
       // conditional just in case the resolver wants to throw an error. instead of making quellCache invoke it's caching functions, we break here.
       if (cachedFieldKeysListRaw === undefined) return;
       // list of field keys stored on redis
-<<<<<<< HEAD
       const cachedFieldKeysList: string[] = JSON.parse(cachedFieldKeysListRaw);
-=======
-      const cachedFieldKeysList: { [key: string]: string } = JSON.parse(
-        cachedFieldKeysListRaw
-      );
->>>>>>> 4fe3c6d8
 
       // iterate through field key field key values in redis, and compare to user
       // specified mutation args to determine which fields are used to update by
@@ -1435,13 +1429,7 @@
     };
 
     const hypotheticalRedisKey = `${mutationType.toLowerCase()}--${dbRespId}`;
-<<<<<<< HEAD
-    const redisKey: string = await this.getFromRedis(hypotheticalRedisKey);
-=======
-    const redisKey: string | null = await this.getFromRedis(
-      hypotheticalRedisKey
-    );
->>>>>>> 4fe3c6d8
+    const redisKey: string | null = await this.getFromRedis(hypotheticalRedisKey);
 
     if (redisKey) {
       // key was found in redis server cache so mutation is either update or delete mutation
@@ -1503,7 +1491,6 @@
    * @param {String} currName - parent object name, used to pass into updateIDCache
    */
   async normalizeForCache(
-<<<<<<< HEAD
     responseData: ResponseDataType,
     map: QueryMapType = {},
     protoField: ProtoObjType,
@@ -1520,20 +1507,6 @@
 
           const dataType: QueryMapType = map[resultName];
 
-=======
-    responseData: TypeData,
-    map: MapType = {},
-    protoField: QueryFields,
-    currName: string
-  ) {
-    for (const resultName in responseData) {
-      const currField: Type = responseData[resultName];
-      const currProto = protoField[resultName];
-      if (Array.isArray(currField)) {
-        for (let i = 0; i < currField.length; i++) {
-          const el = currField[i];
-          const dataType = map[resultName];
->>>>>>> 4fe3c6d8
           if (typeof el === 'object') {
             await this.normalizeForCache(
               { [dataType]: el },

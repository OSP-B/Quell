/* eslint-disable react/react-in-jsx-scope */
import { useState, useEffect, useRef } from 'react';
import PrimaryNavBar from './Components/PrimaryNavBar';
import ServerTab from './Components/ServerTab';
import CacheTab from './Components/CacheTab';
import ClientTab from './Components/ClientTab';
import isGQLQuery from './helpers/isGQLQuery';
import { handleNavigate, handleRequestFinished } from './helpers/listeners';

// GraphQL
import { getIntrospectionQuery, buildClientSchema } from "graphql";
import Settings from "./Components/Settings";

// Sample clientRequest data for building Network component
import data from "./data/sampleClientRequests";
import { IgnorePlugin } from "webpack";

const App = () => {
  // sets active tab - default: 'client'
  // other options - 'server', 'cache', 'settings'
  const [activeTab, setActiveTab] = useState<string>("client");

  // queried data results
  const [results, setResults] = useState({});
  const [schema, setSchema] = useState({});
  const [queryString, setQueryString] = useState<string>("");
  const [clientRequests, setClientRequests] = useState([]);

  // various routes to get information
  const [graphQLRoute, setGraphQLRoute] = useState<string>("/graphQL");
  const [clientAddress, setClientAddress] = useState<string>(
    "http://localhost:8080"
  );
  const [serverAddress, setServerAddress] = useState<string>(
    "http://localhost:3000"
  );
  const [redisRoute, setRedisRoute] = useState<string>("/redis");
  const [clearCacheRoute, setClearCacheRoute] = useState<string>("/clearCache");

  // function to clear front end cache
  const handleClearCache = () => {
    const address = `${serverAddress}${clearCacheRoute}`;
    fetch(address)
      .then((data) => console.log(data))
      .catch((err) => console.log(err));
  };

  // function used to listen to network requests and return any graphQL/Quell queries to populate client page
  const gqlListener = (request: chrome.devtools.network.Request): void => {
    if (isGQLQuery(request)) {
      request.getContent((body) => {
        const responseData = JSON.parse(body);
        request.responseData = responseData;
        setClientRequests((prev) => prev.concat([request]));
      });
    }
  };

  // COMMENT OUT IF WORKING FROM DEV SERVER
  useEffect(() => {
    handleRequestFinished(gqlListener);
    handleNavigate(gqlListener);
  }, []);

  useEffect(() => {
    const introspectionQuery = getIntrospectionQuery();
    const address = `${serverAddress}${graphQLRoute}`;
    fetch(address, {
      method: "POST",
      headers: {
        Accept: "application/json",
        "Content-Type": "application/json",
      },
      body: JSON.stringify({
        query: introspectionQuery,
        operationName: "IntrospectionQuery",
        variables: null,
      }),
    })
      .then((response) => response.json())
      .then((data) => {
        const schema = buildClientSchema(data.data);
<<<<<<< HEAD
        setSchema(schema || 'No schema retreived');
        console.log("schema: ",schema);
        console.log("data: ", data );

=======
        setSchema(schema || "No schema retreived");
>>>>>>> c8e6a4bc
      })
      .catch((err) => console.log(err));
  }, [clientAddress, serverAddress, graphQLRoute]);

  // generates the page
  return (
    <div className="devtools">
      <PrimaryNavBar
        activeTab={activeTab}
        setActiveTab={setActiveTab}
<<<<<<< HEAD
        Logo={Logo}
        graphQL_field={graphQLRoute !== ''}
        server_field={serverAddress !== ''}
        redis_field={redisRoute !== ''}
=======
        graphQL_field={graphQLRoute !== ""}
        server_field={serverAddress !== ""}
        redis_field={redisRoute !== ""}
>>>>>>> c8e6a4bc
      />

      <div className="extensionTabs">
        {activeTab === "client" && (
          <ClientTab
            graphQLRoute={graphQLRoute}
            clientAddress={clientAddress}
            clientRequests={clientRequests} //change the props to 'data' for testing purposes
          />
        )}

        {activeTab === "server" && (
          <>
            <div className="title_bar">Query Quell Server</div>
            <ServerTab
              clientAddress={clientAddress}
              serverAddress={serverAddress}
              graphQLRoute={graphQLRoute}
              queryString={queryString}
              setQueryString={setQueryString}
              setResults={setResults}
              schema={schema}
              clearCacheRoute={clearCacheRoute}
              results={results}
              handleClearCache={handleClearCache}
            />
          </>
        )}

        {activeTab === "cache" && (
          <div className="cacheTab">
            <CacheTab
              serverAddress={serverAddress}
              redisRoute={redisRoute}
              handleClearCache={handleClearCache}
            />
          </div>
        )}

        {activeTab === "settings" && (
          <div className="settingsTab">
            <Settings
              graphQLRoute={graphQLRoute}
              setGraphQLRoute={setGraphQLRoute}
              serverAddress={serverAddress}
              setServerAddress={setServerAddress}
              redisRoute={redisRoute}
              schema={schema}
              setRedisRoute={setRedisRoute}
              clearCacheRoute={clearCacheRoute}
              setClearCacheRoute={setClearCacheRoute}
            />
          </div>
        )}
      </div>
    </div>
  );
};

export default App;<|MERGE_RESOLUTION|>--- conflicted
+++ resolved
@@ -80,14 +80,10 @@
       .then((response) => response.json())
       .then((data) => {
         const schema = buildClientSchema(data.data);
-<<<<<<< HEAD
         setSchema(schema || 'No schema retreived');
         console.log("schema: ",schema);
         console.log("data: ", data );
 
-=======
-        setSchema(schema || "No schema retreived");
->>>>>>> c8e6a4bc
       })
       .catch((err) => console.log(err));
   }, [clientAddress, serverAddress, graphQLRoute]);
@@ -98,16 +94,9 @@
       <PrimaryNavBar
         activeTab={activeTab}
         setActiveTab={setActiveTab}
-<<<<<<< HEAD
-        Logo={Logo}
-        graphQL_field={graphQLRoute !== ''}
-        server_field={serverAddress !== ''}
-        redis_field={redisRoute !== ''}
-=======
         graphQL_field={graphQLRoute !== ""}
         server_field={serverAddress !== ""}
         redis_field={redisRoute !== ""}
->>>>>>> c8e6a4bc
       />
 
       <div className="extensionTabs">

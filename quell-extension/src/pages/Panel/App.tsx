--- conflicted
+++ resolved
@@ -4,7 +4,7 @@
 import ServerTab from './Components/ServerTab';
 import CacheTab from './Components/CacheTab';
 import ClientTab from './Components/ClientTab';
-// import Logo from './assets/Quell_full_size.png';
+import Logo from './assets/Quell_full_size.png';
 import isGQLQuery from './helpers/isGQLQuery';
 import { handleNavigate, handleRequestFinished } from './helpers/listeners';
 
@@ -87,14 +87,10 @@
       <PrimaryNavBar
         activeTab={activeTab}
         setActiveTab={setActiveTab}
-<<<<<<< HEAD
-        // Logo={Logo}
-=======
         Logo={Logo}
         graphQL_field={graphQLRoute !== ''}
         server_field={serverAddress !== ''}
         redis_field={redisRoute !== ''}
->>>>>>> 1d782e71
         />
 
       <div className="extensionTabs">

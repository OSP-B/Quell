--- conflicted
+++ resolved
@@ -4,13 +4,8 @@
 import CacheTab from './Components/CacheTab';
 import NetworkTab from './Components/NetworkTab';
 import Logo from './assets/Quell_full_size.png';
-<<<<<<< HEAD
-import { WindowWidth } from './Components/WindowWidth';
-import { WindowHeight } from './Components/WindowHeight';
-=======
 import isGQLQuery from './helpers/isGQLQuery';
 import { handleNavigate, handleRequestFinished } from './helpers/listeners';
->>>>>>> 5823314c
 
 // GraphQL
 import { getIntrospectionQuery, buildClientSchema } from 'graphql';
@@ -55,10 +50,7 @@
     handleNavigate(gqlListener);
   }, []);
 
-<<<<<<< HEAD
-=======
   //
->>>>>>> 5823314c
   useEffect(() => {
     const introspectionQuery = getIntrospectionQuery();
     const address = `${serverAddress}${graphQLRoute}`;

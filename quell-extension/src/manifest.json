{
  "manifest_version": 3,
  "name": "Quell Developer Tool",
  "description": "Developer tool for the Quell JavaScript library: https://quell.dev",
<<<<<<< HEAD
  "version": "2.0",
  "permissions": [
    "contextMenus"
  ],
=======
  "version": "1.0",
>>>>>>> c9294980
  "homepage_url": "https://quell.dev",
  "author": "Michael Lav, Lenny Yambao, Jonah Weinbaum, Justin Hua, Chang Cai, Robert Howton, Joshua Jordan, Angelo Chengcuenca, Emily Hoang, Keely Timms, Yusuf Bhaiyat",
  "action": {
    "default_icon": {
      "16": "./assets/icon16.png",
      "48": "./assets/icon48.png",
      "128": "./assets/icon128.png"
    },
    "default_title": "Quell Developer Tool"
  },
  "devtools_page": "devtools.html",
  "background": {
    "service_worker": "background.bundle.js"
  },
  "icons": {
    "16": "./assets/icon16.png",
    "48": "./assets/icon48.png",
    "128": "./assets/icon128.png"
<<<<<<< HEAD
  },
  "contextMenus": {
    "id": "quellMenu",
    "title": "Quell",
    "contexts": ["page"]
  },
  "background": {
    "service_worker": "background.bundle.js",
    "type": "module"
=======
>>>>>>> c9294980
  }
}<|MERGE_RESOLUTION|>--- conflicted
+++ resolved
@@ -2,14 +2,10 @@
   "manifest_version": 3,
   "name": "Quell Developer Tool",
   "description": "Developer tool for the Quell JavaScript library: https://quell.dev",
-<<<<<<< HEAD
   "version": "2.0",
   "permissions": [
     "contextMenus"
   ],
-=======
-  "version": "1.0",
->>>>>>> c9294980
   "homepage_url": "https://quell.dev",
   "author": "Michael Lav, Lenny Yambao, Jonah Weinbaum, Justin Hua, Chang Cai, Robert Howton, Joshua Jordan, Angelo Chengcuenca, Emily Hoang, Keely Timms, Yusuf Bhaiyat",
   "action": {
@@ -28,7 +24,6 @@
     "16": "./assets/icon16.png",
     "48": "./assets/icon48.png",
     "128": "./assets/icon128.png"
-<<<<<<< HEAD
   },
   "contextMenus": {
     "id": "quellMenu",
@@ -38,7 +33,5 @@
   "background": {
     "service_worker": "background.bundle.js",
     "type": "module"
-=======
->>>>>>> c9294980
   }
 }
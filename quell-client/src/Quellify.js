const { parse } = require('graphql/language/parser');
const parseAST = require('./helpers/parseAST');
const normalizeForCache = require('./helpers/normalizeForCache');
const buildFromCache = require('./helpers/buildFromCache');
const createQueryObj = require('./helpers/createQueryObj');
const createQueryStr = require('./helpers/createQueryStr');
const joinResponses = require('./helpers/joinResponses');

// NOTE:
// Map: Query to Object Types map - Get from server or user provided (check introspection)
// https://graphql.org/learn/introspection/
// Fields Map:  Fields to Object Type map (possibly combine with this.map from server-side)

// TO-DO: error handling from graphQL? currently gets lost in formatting
// TO-DO: expand defaultOptions feature

// NOTE: 
// options feature is currently EXPERIMENTAL
// keys beginning with __ are set aside for future development
// defaultOptions provides default configurations so users only have to supply options they want control over
const defaultOptions = {
  // default time that data stays in cache before expires
  __defaultCacheTime: 600,
  // configures type of cache storage used (client-side only)
  __cacheType: 'session',
  // custom field that defines the uniqueID used for caching
  __userDefinedID: null,
  // default fetchHeaders, user can overwrite
  __fetchHeaders: {
    'Content-Type': 'application/json',
  },
};

// MAIN CONTROLLER
async function Quellify(endPoint, query, map, fieldsMap, userOptions) {
  // merge defaultOptions with userOptions
  // defaultOptions will supply any necessary options that the user hasn't specified
  const options = { ...defaultOptions, ...userOptions };

  // Create AST of query
  const AST = parse(query);

  // Create object of "true" values from AST tree (w/ some eventually updated to "false" via buildItem())
  const { prototype, operationType } = parseAST(AST, options);

  // pass-through for queries and operations that QuellCache cannot handle
  if (operationType === 'unQuellable') {
    const fetchOptions = {
      method: 'POST',
      headers: {
        'Content-Type': 'application/json',
      },
      body: JSON.stringify({ query: query }),
    };

    // Execute fetch request with original query
    const responseFromFetch = await fetch(endPoint, fetchOptions);
    const parsedData = await responseFromFetch.json();
    // Return response as a promise
    return new Promise((resolve, reject) => resolve(parsedData));
  } else {
    // if it is "quellable"
    // Check cache for data and build array from that cached data
<<<<<<< HEAD
    const responseFromCache = buildFromCache(prototype, map, null);
=======
    const prototypeKeys = Object.keys(prototype); 
    const responseFromCache = buildFromCache(prototype, prototypeKeys);
>>>>>>> eab1ae56
    // If no data in cache, the response array will be empty:
    if (responseFromCache.length === 0) {
      const fetchOptions = {
        method: 'POST',
        headers: {
          'Content-Type': 'application/json',
        },
        body: JSON.stringify({ query: query }),
      };

      // Execute fetch request with original query
      const responseFromFetch = await fetch(endPoint, fetchOptions);
      const parsedData = await responseFromFetch.json();
      // Normalize returned data into cache
      normalizeForCache(parsedData.data, map, fieldsMap);

      // Return response as a promise
      return new Promise((resolve, reject) => resolve(parsedData));
    };

    // If found data in cache:
    // Create query object from only false prototype fields
    let mergedResponse;
    const queryObject = createQueryObj(prototype);

    // Partial data in cache:  (i.e. keys in queryObject will exist)
    if (Object.keys(queryObject).length > 0) {
      // Create formal GQL query string from query object
      const newQuery = createQueryStr(queryObject); 
      const fetchOptions = {
        method: 'POST',
        headers: {
          'Content-Type': 'application/json',
        },
        body: JSON.stringify({ query: newQuery }),
      };

      // Execute fetch request with new query
      const responseFromFetch = await fetch(endPoint, fetchOptions);
      const parsedData = await responseFromFetch.json();


      // NOTE: trying this commented out, 
      // // TO-DO: queryName restricts our cache to just the first query
      // const queryName = Object.keys(prototype)[0];

      // // TO-DO: why put it into an array?
      // const parsedResponseFromFetch = Array.isArray(parsedData.data[queryName])
      //   ? parsedData.data[queryName]
      //   : [parsedData.data[queryName]];

      // TO-DO: look at joinResponses
      // Stitch together cached response and the newly fetched data and assign to variable
      mergedResponse = {
        data: joinResponses(
          responseFromCache,
          parsedResponseFromFetch,
          prototype
        )
      }
    } else {
      // If everything needed was already in cache, only assign cached response to variable
      mergedResponse = responseFromCache;
    }

    // TO-DO: WHAT IS THIS
    // commented out because I don't think it matters at all
    // prep mergedResponse to store in the cache
    // merged response should already factor in joinResponses
    // if (QuellStore.arguments && !QuellStore.alias) {
    //   // if response is just one, set it to merged response?
    //   if (mergedResponse.length === 1) {
    //     mergedResponse = mergedResponse[0];
    //   }
    // } else if (QuellStore.arguments && QuellStore.alias) {
    //   // ???
    //   newMergedReponse = {};
    //   mergedResponse.forEach(
    //     (e) => (newMergedReponse[Object.keys(e)[0]] = e[Object.keys(e)[0]])
    //   );
    //   mergedResponse = newMergedReponse;
    // } else {
    //   mergedResponse = mergedResponse;
    // }

    // // TO-DO: this step should be unnecessary with current system
    // const formattedMergedResponse = QuellStore.alias
    //   ? { data: mergedResponse }
    //   : { data: { [queryName]: mergedResponse } };

    // cache the response
    normalizeForCache(mergedResponse.data, map, fieldsMap);

    // Return formattedMergedResponse as a promise
    return new Promise((resolve, reject) => resolve(mergedResponse));
  }
};

module.exports = Quellify;<|MERGE_RESOLUTION|>--- conflicted
+++ resolved
@@ -61,12 +61,10 @@
   } else {
     // if it is "quellable"
     // Check cache for data and build array from that cached data
-<<<<<<< HEAD
-    const responseFromCache = buildFromCache(prototype, map, null);
-=======
+    // TO-DO: check output of buildFromCache
+    // may need to store as const response = { data: buildFromCache(prototype, prototypeKeys) }
     const prototypeKeys = Object.keys(prototype); 
     const responseFromCache = buildFromCache(prototype, prototypeKeys);
->>>>>>> eab1ae56
     // If no data in cache, the response array will be empty:
     if (responseFromCache.length === 0) {
       const fetchOptions = {
@@ -132,7 +130,7 @@
       mergedResponse = responseFromCache;
     }
 
-    // TO-DO: WHAT IS THIS
+    // TO-DO: legacy code, commented out for now, I believe it is deprecated but don't want to get rid of it until we have done further testing
     // commented out because I don't think it matters at all
     // prep mergedResponse to store in the cache
     // merged response should already factor in joinResponses

--- conflicted
+++ resolved
@@ -18,9 +18,8 @@
   // iterate over every key in queryObject
   // place key into query object
   for (let key in queryObject) {
-    mainStr += `${makeTypeKey(queryObject[key], key)}${getArgs
-      (queryObject[key])} ${openCurly} ${stringify(
-        queryObject[key])}${closeCurly} `;
+    mainStr += ` ${key}${getAliasType(queryObject[key])}${getArgs(queryObject[key])} ${openCurly} ${stringify(queryObject[key])}${closeCurly}`;
+    console.log('mainStr loop', mainStr);
   }
 
   // recurse to build nested query strings
@@ -36,19 +35,12 @@
       }
       // is key object? && !key.includes('__'), recurse stringify
       if (typeof fields[key] === 'object' && !key.includes('__')) {
-        innerStr += `${makeTypeKey(fields[key], key)}${getArgs(
+        console.log('about to recurse on', key, fields[key]);
+        innerStr += `${key}${getAliasType(fields[key])}${getArgs(
           fields[key])} ${openCurly} ${stringify(
             fields[key])}${closeCurly} `;
       }
     }
-
-<<<<<<< HEAD
-=======
-    // experimental code for user-defined unique IDs
->>>>>>> 10d6b865
-    // if (!innerStr.includes(idStyle)) {
-    //   innerStr += idStyle + ' '
-    // };
 
     return innerStr;
   }
@@ -68,17 +60,21 @@
     return argString ? `${openParen}${argString}${closeParen}` : '';
   }
 
+  // if Alias exists, formats alias for query string
+  function getAliasType(fields) {
+    return fields.__alias ? `: ${fields.__type}` : '';
+  };
 
   // makeKey takes in the fields object and cache key,
   // produces the appropriate graphQL key, and pairs it with any existing Alias
-  function makeTypeKey(fields, key) {
-    // find the index of the - character String.indexOf(--) and store it
-    // if there is an alias, include it, otherwise pass back the new key
-    return fields.__alias;
-  }
+//   function makeTypeKey(fields, key) {
+//     // find the index of the - character String.indexOf(--) and store it
+//     // if there is an alias, include it, otherwise pass back the new key
+//     return fields.__alias;
+//   }
 
   // create final query string
-  const queryStr = openCurly + mainStr + closeCurly;
+  const queryStr = openCurly + mainStr + ' ' + closeCurly;
   // if operation type supplied, place in front of queryString, otherwise just pass queryStr
   return operationType ? operationType + ' ' + queryStr : queryStr;
 };
